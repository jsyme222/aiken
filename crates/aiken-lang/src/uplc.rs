use std::sync::Arc;

use indexmap::{IndexMap, IndexSet};
use itertools::Itertools;
use uplc::{
    ast::{
        builder::{
            self, apply_wrap, assert_on_list, choose_list, constr_index_exposer,
            delayed_choose_list, delayed_if_else, final_wrapper, if_else, repeat_tail_list,
            ASSERT_ON_LIST, CONSTR_FIELDS_EXPOSER, CONSTR_GET_FIELD,
        },
        Constant as UplcConstant, Name, NamedDeBruijn, Program, Term, Type as UplcType,
    },
    builtins::DefaultFunction,
    machine::cost_model::ExBudget,
    parser::interner::Interner,
};

use crate::{
    air::Air,
    ast::{
        ArgName, AssignmentKind, BinOp, Clause, Pattern, Span, TypedArg, TypedDataType,
        TypedFunction, UnOp,
    },
    builder::{
        check_replaceable_opaque_type, check_when_pattern_needs, constants_ir,
        convert_constants_to_data, convert_data_to_type, convert_type_to_data, get_common_ancestor,
<<<<<<< HEAD
        get_generics_and_type, handle_clause_guard, handle_func_deps_ir, handle_recursion_ir,
        list_access_to_uplc, lookup_data_type_by_tipo, monomorphize, rearrange_clauses,
        replace_opaque_type, wrap_validator_args, ClauseProperties, DataTypeKey, FuncComponents,
        FunctionAccessKey,
=======
        get_generics_and_type, handle_func_dependencies_ir, handle_recursion_ir,
        list_access_to_uplc, lookup_data_type_by_tipo, monomorphize, rearrange_clauses,
        replace_opaque_type, wrap_validator_args, AssignmentProperties, ClauseProperties,
        DataTypeKey, FuncComponents, FunctionAccessKey,
>>>>>>> f7421032
    },
    builtins::bool,
    expr::TypedExpr,
    tipo::{
        ModuleValueConstructor, PatternConstructor, Type, TypeInfo, ValueConstructor,
        ValueConstructorVariant,
    },
    IdGenerator,
};

pub struct CodeGenerator<'a> {
    defined_functions: IndexMap<FunctionAccessKey, ()>,
    functions: &'a IndexMap<FunctionAccessKey, &'a TypedFunction>,
    // type_aliases: &'a IndexMap<(String, String), &'a TypeAlias<Arc<tipo::Type>>>,
    data_types: &'a IndexMap<DataTypeKey, &'a TypedDataType>,
    module_types: &'a IndexMap<String, TypeInfo>,
    id_gen: IdGenerator,
    needs_field_access: bool,
    used_data_assert_on_list: bool,
    zero_arg_functions: IndexMap<FunctionAccessKey, Vec<Air>>,
}

impl<'a> CodeGenerator<'a> {
    pub fn new(
        functions: &'a IndexMap<FunctionAccessKey, &'a TypedFunction>,
        // type_aliases: &'a IndexMap<(String, String), &'a TypeAlias<Arc<tipo::Type>>>,
        data_types: &'a IndexMap<DataTypeKey, &'a TypedDataType>,
        module_types: &'a IndexMap<String, TypeInfo>,
    ) -> Self {
        CodeGenerator {
            defined_functions: IndexMap::new(),
            functions,
            // type_aliases,
            data_types,
            module_types,
            id_gen: IdGenerator::new(),
            needs_field_access: false,
            used_data_assert_on_list: false,
            zero_arg_functions: IndexMap::new(),
        }
    }

    pub fn generate(
        &mut self,
        body: TypedExpr,
        arguments: Vec<TypedArg>,
        wrap_as_validator: bool,
    ) -> Program<Name> {
        let mut ir_stack = vec![];
        let scope = vec![self.id_gen.next()];

        self.build_ir(&body, &mut ir_stack, scope);

        self.define_ir(&mut ir_stack);

        self.convert_opaque_type_to_inner_ir(&mut ir_stack);

        let mut term = self.uplc_code_gen(&mut ir_stack);

        if self.needs_field_access {
            term = builder::constr_get_field(term);

            term = builder::constr_fields_exposer(term);
        }

        // Wrap the validator body if ifThenElse term unit error
        term = if wrap_as_validator {
            final_wrapper(term)
        } else {
            term
        };

        term = wrap_validator_args(term, arguments);

        term = if wrap_as_validator || self.used_data_assert_on_list {
            assert_on_list(term)
        } else {
            term
        };

        let mut program = Program {
            version: (1, 0, 0),
            term,
        };

        let mut interner = Interner::new();

        interner.program(&mut program);

        program
    }

    pub(crate) fn build_ir(&mut self, body: &TypedExpr, ir_stack: &mut Vec<Air>, scope: Vec<u64>) {
        match body {
            TypedExpr::Int { value, .. } => ir_stack.push(Air::Int {
                scope,
                value: value.to_string(),
            }),
            TypedExpr::String { value, .. } => ir_stack.push(Air::String {
                scope,
                value: value.to_string(),
            }),
            TypedExpr::ByteArray { bytes, .. } => ir_stack.push(Air::ByteArray {
                scope,
                bytes: bytes.to_vec(),
            }),
            TypedExpr::Pipeline { expressions, .. } | TypedExpr::Sequence { expressions, .. } => {
                for (index, expr) in expressions.iter().enumerate() {
                    if index == 0 {
                        self.build_ir(expr, ir_stack, scope.clone());
                    } else {
                        let mut branch_scope = scope.clone();
                        branch_scope.push(self.id_gen.next());
                        self.build_ir(expr, ir_stack, branch_scope);
                    }
                }
            }
            TypedExpr::Var {
                constructor, name, ..
            } => match &constructor.variant {
                ValueConstructorVariant::ModuleConstant { literal, .. } => {
                    constants_ir(literal, ir_stack, scope);
                }
                ValueConstructorVariant::ModuleFn {
                    builtin: Some(builtin),
                    ..
                } => {
                    ir_stack.push(Air::Builtin {
                        scope,
                        func: *builtin,
                        tipo: constructor.tipo.clone(),
                    });
                }
                _ => {
                    ir_stack.push(Air::Var {
                        scope,
                        constructor: constructor.clone(),
                        name: name.clone(),
                        variant_name: String::new(),
                    });
                }
            },
            TypedExpr::Fn { args, body, .. } => {
                let mut func_body = vec![];
                let mut func_scope = scope.clone();
                func_scope.push(self.id_gen.next());
                self.build_ir(body, &mut func_body, func_scope);
                let mut arg_names = vec![];
                for arg in args {
                    let name = arg.arg_name.get_variable_name().unwrap_or("_").to_string();

                    arg_names.push(name);
                }

                ir_stack.push(Air::Fn {
                    scope,
                    params: arg_names,
                });

                ir_stack.append(&mut func_body);
            }
            TypedExpr::List {
                elements,
                tail,
                tipo,
                ..
            } => {
                ir_stack.push(Air::List {
                    scope: scope.clone(),
                    count: elements.len(),
                    tipo: tipo.clone(),
                    tail: tail.is_some(),
                });

                for element in elements {
                    let mut scope = scope.clone();
                    scope.push(self.id_gen.next());
                    self.build_ir(element, ir_stack, scope.clone())
                }

                if let Some(tail) = tail {
                    let mut scope = scope;
                    scope.push(self.id_gen.next());

                    self.build_ir(tail, ir_stack, scope);
                }
            }
            TypedExpr::Call {
                fun, args, tipo, ..
            } => {
                if let Some(data_type) = lookup_data_type_by_tipo(self.data_types.clone(), tipo) {
                    if let TypedExpr::Var { constructor, .. } = &**fun {
                        if let ValueConstructorVariant::Record {
                            name: constr_name, ..
                        } = &constructor.variant
                        {
                            let (constr_index, _) = data_type
                                .constructors
                                .iter()
                                .enumerate()
                                .find(|(_, dt)| &dt.name == constr_name)
                                .unwrap();

                            ir_stack.push(Air::Record {
                                scope: scope.clone(),
                                constr_index,
                                tipo: constructor.tipo.clone(),
                                count: args.len(),
                            });

                            for arg in args {
                                let mut scope = scope.clone();
                                scope.push(self.id_gen.next());
                                self.build_ir(&arg.value, ir_stack, scope);
                            }
                            return;
                        }
                    }
                }

                ir_stack.push(Air::Call {
                    scope: scope.clone(),
                    count: args.len(),
                    tipo: tipo.clone(),
                });
                let mut scope_fun = scope.clone();
                scope_fun.push(self.id_gen.next());
                self.build_ir(fun, ir_stack, scope_fun);

                for arg in args {
                    let mut scope = scope.clone();
                    scope.push(self.id_gen.next());
                    self.build_ir(&arg.value, ir_stack, scope);
                }
            }
            TypedExpr::BinOp {
                name, left, right, ..
            } => {
                ir_stack.push(Air::BinOp {
                    scope: scope.clone(),
                    name: *name,
                    count: 2,
                    tipo: left.tipo(),
                });
                let mut scope_left = scope.clone();
                scope_left.push(self.id_gen.next());

                let mut scope_right = scope;
                scope_right.push(self.id_gen.next());

                self.build_ir(left, ir_stack, scope_left);
                self.build_ir(right, ir_stack, scope_right);
            }
            TypedExpr::Assignment {
                value,
                pattern,
                kind,
                tipo,
                ..
            } => {
                let mut value_vec: Vec<Air> = vec![];
                let mut pattern_vec: Vec<Air> = vec![];

                let mut value_scope = scope.clone();
                value_scope.push(self.id_gen.next());

                let value_is_data = value.tipo().is_data();

                self.build_ir(value, &mut value_vec, value_scope);

                self.assignment_ir(
                    pattern,
                    &mut pattern_vec,
                    &mut value_vec,
                    tipo,
                    AssignmentProperties {
                        value_is_data,
                        kind: *kind,
                    },
                    scope,
                );

                ir_stack.append(&mut pattern_vec);
            }
            TypedExpr::When {
                subjects, clauses, ..
            } => {
                let subject_name = format!("__subject_name_{}", self.id_gen.next());
                let constr_var = format!("__constr_name_{}", self.id_gen.next());

                // assuming one subject at the moment
                let subject = subjects[0].clone();
                if clauses.len() <= 1 {
                    let mut value_vec: Vec<Air> = vec![];
                    let mut pattern_vec: Vec<Air> = vec![];
                    let mut subject_vec: Vec<Air> = vec![];

                    self.build_ir(&clauses[0].then, &mut value_vec, scope.clone());

                    self.build_ir(&subject, &mut value_vec, scope.clone());

                    self.assignment_ir(
                        &clauses[0].pattern[0],
                        &mut pattern_vec,
                        &mut subject_vec,
                        &subject.tipo(),
                        AssignmentProperties {
                            value_is_data: false,
                            kind: AssignmentKind::Let,
                        },
                        scope,
                    );

                    ir_stack.append(&mut pattern_vec);
                    ir_stack.append(&mut value_vec);
                } else {
                    let clauses = if matches!(clauses[0].pattern[0], Pattern::List { .. }) {
                        rearrange_clauses(clauses.clone())
                    } else {
                        clauses.clone()
                    };

                    if let Some((last_clause, clauses)) = clauses.split_last() {
                        let mut pattern_vec = vec![];

                        let mut clause_properties = ClauseProperties::init(
                            &subject.tipo(),
                            constr_var.clone(),
                            subject_name.clone(),
                        );

                        self.handle_each_clause(
                            &mut pattern_vec,
                            &mut clause_properties,
                            clauses,
                            &subject.tipo(),
                            scope.clone(),
                        );

                        let last_pattern = &last_clause.pattern[0];

                        let mut final_scope = scope.clone();

                        final_scope.push(self.id_gen.next());

                        pattern_vec.push(Air::Finally {
                            scope: final_scope.clone(),
                        });

                        let mut final_clause_vec = vec![];

                        self.build_ir(
                            &last_clause.then,
                            &mut final_clause_vec,
                            final_scope.clone(),
                        );

                        self.when_ir(
                            last_pattern,
                            &mut pattern_vec,
                            &mut final_clause_vec,
                            &subject.tipo(),
                            &mut clause_properties,
                            final_scope,
                        );

                        if *clause_properties.needs_constr_var() {
                            ir_stack.push(Air::Let {
                                scope: scope.clone(),
                                name: constr_var.clone(),
                            });

                            self.build_ir(&subject, ir_stack, scope.clone());

                            ir_stack.push(Air::When {
                                scope: scope.clone(),
                                subject_name,
                                tipo: subject.tipo(),
                            });

                            let mut scope = scope;
                            scope.push(self.id_gen.next());

                            ir_stack.push(Air::Var {
                                scope,
                                constructor: ValueConstructor::public(
                                    subject.tipo(),
                                    ValueConstructorVariant::LocalVariable {
                                        location: Span::empty(),
                                    },
                                ),
                                name: constr_var,
                                variant_name: String::new(),
                            })
                        } else {
                            ir_stack.push(Air::When {
                                scope: scope.clone(),
                                subject_name,
                                tipo: subject.tipo(),
                            });

                            let mut scope = scope;
                            scope.push(self.id_gen.next());

                            self.build_ir(&subject, ir_stack, scope);
                        }

                        ir_stack.append(&mut pattern_vec);
                    }
                }
            }
            TypedExpr::If {
                branches,
                final_else,
                tipo,
                ..
            } => {
                let mut if_ir = vec![];

                for (index, branch) in branches.iter().enumerate() {
                    let mut branch_scope = scope.clone();
                    branch_scope.push(self.id_gen.next());

                    if index == 0 {
                        if_ir.push(Air::If {
                            scope: scope.clone(),
                            tipo: tipo.clone(),
                        });
                    } else {
                        if_ir.push(Air::If {
                            scope: branch_scope.clone(),
                            tipo: tipo.clone(),
                        });
                    }
                    self.build_ir(&branch.condition, &mut if_ir, branch_scope.clone());
                    self.build_ir(&branch.body, &mut if_ir, branch_scope);
                }

                let mut branch_scope = scope;
                branch_scope.push(self.id_gen.next());

                self.build_ir(final_else, &mut if_ir, branch_scope);

                ir_stack.append(&mut if_ir);
            }
            TypedExpr::RecordAccess {
                record,
                index,
                tipo,
                ..
            } => {
                self.needs_field_access = true;

                ir_stack.push(Air::RecordAccess {
                    scope: scope.clone(),
                    record_index: *index,
                    tipo: tipo.clone(),
                });

                self.build_ir(record, ir_stack, scope);
            }
            TypedExpr::ModuleSelect {
                constructor,
                module_name,
                tipo,
                ..
            } => match constructor {
                ModuleValueConstructor::Record { .. } => {
                    todo!("Records from modules not yet implemented.")
                }
                ModuleValueConstructor::Fn { name, module, .. } => {
                    let func = self.functions.get(&FunctionAccessKey {
                        module_name: module_name.clone(),
                        function_name: name.clone(),
                        variant_name: String::new(),
                    });

                    if let Some(func) = func {
                        ir_stack.push(Air::Var {
                            scope,
                            constructor: ValueConstructor::public(
                                tipo.clone(),
                                ValueConstructorVariant::ModuleFn {
                                    name: name.clone(),
                                    field_map: None,
                                    module: module.clone(),
                                    arity: func.arguments.len(),
                                    location: Span::empty(),
                                    builtin: None,
                                },
                            ),
                            name: format!("{module}_{name}"),
                            variant_name: String::new(),
                        });
                    } else {
                        let type_info = self.module_types.get(module_name).unwrap();
                        let value = type_info.values.get(name).unwrap();
                        match &value.variant {
                            ValueConstructorVariant::ModuleFn { builtin, .. } => {
                                let builtin = builtin.unwrap();

                                ir_stack.push(Air::Builtin {
                                    func: builtin,
                                    scope,
                                    tipo: tipo.clone(),
                                });
                            }
                            _ => unreachable!(),
                        }
                    }
                }
                ModuleValueConstructor::Constant { literal, .. } => {
                    constants_ir(literal, ir_stack, scope);
                }
            },
            TypedExpr::Todo { label, tipo, .. } => {
                ir_stack.push(Air::Todo {
                    scope,
                    label: label.clone(),
                    tipo: tipo.clone(),
                });
            }
            TypedExpr::RecordUpdate {
                spread, args, tipo, ..
            } => {
                let mut update_ir = vec![];
                let mut spread_scope = scope.clone();
                let mut index_types = vec![];
                let mut highest_index = 0;
                spread_scope.push(self.id_gen.next());

                self.build_ir(spread, &mut update_ir, spread_scope);

                for arg in args {
                    let mut arg_scope = scope.clone();
                    arg_scope.push(self.id_gen.next());

                    self.build_ir(&arg.value, &mut update_ir, arg_scope);

                    if arg.index > highest_index {
                        highest_index = arg.index;
                    }
                    index_types.push((arg.index, arg.value.tipo()));
                }

                ir_stack.push(Air::RecordUpdate {
                    scope,
                    highest_index,
                    indices: index_types,
                    tipo: tipo.clone(),
                });

                ir_stack.append(&mut update_ir);
            }
            TypedExpr::UnOp { value, op, .. } => {
                ir_stack.push(Air::UnOp {
                    scope: scope.clone(),
                    op: *op,
                });

                self.build_ir(value, ir_stack, scope);
            }
            TypedExpr::Tuple { elems, tipo, .. } => {
                ir_stack.push(Air::Tuple {
                    scope: scope.clone(),
                    tipo: tipo.clone(),
                    count: elems.len(),
                });

                let mut elems_air = vec![];

                for elem in elems {
                    let mut scope = scope.clone();
                    scope.push(self.id_gen.next());
                    self.build_ir(elem, &mut elems_air, scope);
                }

                ir_stack.append(&mut elems_air);
            }
            TypedExpr::Trace {
                tipo, then, text, ..
            } => {
                let mut scope = scope;

                ir_stack.push(Air::Trace {
                    text: text.clone(),
                    tipo: tipo.clone(),
                    scope: scope.clone(),
                });

                scope.push(self.id_gen.next());

                self.build_ir(then, ir_stack, scope);
            }

            TypedExpr::TupleIndex { index, tuple, .. } => {
                ir_stack.push(Air::TupleIndex {
                    scope: scope.clone(),
                    tipo: tuple.tipo(),
                    tuple_index: *index,
                });

                self.build_ir(tuple, ir_stack, scope);
            }

            TypedExpr::ErrorTerm { tipo, label, .. } => {
                ir_stack.push(Air::ErrorTerm {
                    scope,
                    tipo: tipo.clone(),
                    label: label.clone(),
                });
            }
        }
    }

    fn handle_each_clause(
        &mut self,
        ir_stack: &mut Vec<Air>,
        clause_properties: &mut ClauseProperties,
        clauses: &[Clause<TypedExpr, PatternConstructor, Arc<Type>, String>],
        subject_type: &Arc<Type>,
        scope: Vec<u64>,
    ) {
        for (index, clause) in clauses.iter().enumerate() {
            // scope per clause is different
            let mut scope = scope.clone();
            scope.push(self.id_gen.next());

            // holds when clause pattern Air
            let mut clause_subject_vec = vec![];
            let mut clause_then_vec = vec![];

            // reset complex clause setting per clause back to default
            *clause_properties.is_complex_clause() = false;

            self.build_ir(&clause.then, &mut clause_then_vec, scope.clone());

            if let Some(clause_guard) = &clause.guard {
                let mut clause_guard_vec = vec![];
                *clause_properties.is_complex_clause() = true;
                let clause_guard_name = format!("__clause_guard_{}", self.id_gen.next());

                clause_guard_vec.push(Air::Lam {
                    scope: scope.clone(),
                    name: clause_guard_name.clone(),
                });

                handle_clause_guard(clause_guard, &mut clause_guard_vec, scope.clone());

                clause_guard_vec.push(Air::ClauseGuard {
                    scope: scope.clone(),
                    subject_name: clause_guard_name,
                    tipo: bool(),
                });

                clause_guard_vec.push(Air::Bool {
                    scope: scope.clone(),
                    value: true,
                });

                clause_guard_vec.append(&mut clause_then_vec);
                clause_then_vec = clause_guard_vec;
            }

            match clause_properties {
                ClauseProperties::ConstrClause {
                    original_subject_name,
                    ..
                } => {
                    let subject_name = original_subject_name.clone();
                    self.when_ir(
                        &clause.pattern[0],
                        &mut clause_subject_vec,
                        &mut clause_then_vec,
                        subject_type,
                        clause_properties,
                        scope.clone(),
                    );

                    ir_stack.push(Air::Clause {
                        scope,
                        tipo: subject_type.clone(),
                        complex_clause: *clause_properties.is_complex_clause(),
                        subject_name,
                    });
                }
                ClauseProperties::ListClause {
                    original_subject_name,
                    current_index,
                    ..
                } => {
                    let current_clause_index =
                        if let Pattern::List { elements, .. } = &clause.pattern[0] {
                            elements.len()
                        } else {
                            unreachable!()
                        };

                    let prev_index = *current_index;

                    let subject_name = if current_clause_index == 0 {
                        original_subject_name.clone()
                    } else {
                        format!("__tail_{}", current_clause_index - 1)
                    };

                    self.when_ir(
                        &clause.pattern[0],
                        &mut clause_subject_vec,
                        &mut clause_then_vec,
                        subject_type,
                        clause_properties,
                        scope.clone(),
                    );

                    let next_tail = if index == clauses.len() - 1 {
                        None
                    } else {
                        let next_list_size = if let Pattern::List { elements, .. } =
                            &clauses[index + 1].pattern[0]
                        {
                            elements.len()
                        } else {
                            unreachable!()
                        };

                        if next_list_size == current_clause_index {
                            None
                        } else {
                            Some(format!("__tail_{}", current_clause_index))
                        }
                    };

                    if current_clause_index as i64 == prev_index {
                        ir_stack.push(Air::WrapClause { scope });
                    } else {
                        ir_stack.push(Air::ListClause {
                            scope,
                            tipo: subject_type.clone(),
                            tail_name: subject_name,
                            next_tail_name: next_tail,
                            complex_clause: *clause_properties.is_complex_clause(),
                        });
                    }

                    match clause_properties {
                        ClauseProperties::ListClause { current_index, .. } => {
                            *current_index = current_clause_index as i64;
                        }
                        _ => unreachable!(),
                    }
                }
                ClauseProperties::TupleClause {
                    original_subject_name,
                    defined_tuple_indices,
                    ..
                } => {
                    let prev_defined_tuple_indices = defined_tuple_indices.clone();
                    let subject_name = original_subject_name.clone();

                    self.when_ir(
                        &clause.pattern[0],
                        &mut clause_subject_vec,
                        &mut clause_then_vec,
                        subject_type,
                        clause_properties,
                        scope.clone(),
                    );
                    let current_defined_tuple_indices = match clause_properties {
                        ClauseProperties::TupleClause {
                            defined_tuple_indices,
                            ..
                        } => defined_tuple_indices.clone(),
                        _ => unreachable!(),
                    };

                    let indices_to_define = current_defined_tuple_indices
                        .difference(&prev_defined_tuple_indices)
                        .cloned()
                        .collect();

                    ir_stack.push(Air::TupleClause {
                        scope,
                        tipo: subject_type.clone(),
                        indices: indices_to_define,
                        predefined_indices: prev_defined_tuple_indices,
                        subject_name,
                        count: subject_type.get_inner_types().len(),
                        complex_clause: *clause_properties.is_complex_clause(),
                    });
                }
            }

            ir_stack.append(&mut clause_subject_vec);
        }
    }

    fn when_ir(
        &mut self,
        pattern: &Pattern<PatternConstructor, Arc<Type>>,
        pattern_vec: &mut Vec<Air>,
        values: &mut Vec<Air>,
        tipo: &Type,
        clause_properties: &mut ClauseProperties,
        scope: Vec<u64>,
    ) {
        match pattern {
            Pattern::Int { value, .. } => {
                pattern_vec.push(Air::Int {
                    scope,
                    value: value.clone(),
                });

                pattern_vec.append(values);
            }
            Pattern::String { .. } => todo!("String matching in whens not yet implemented"),
            Pattern::Var { name, .. } => {
                pattern_vec.push(Air::Void {
                    scope: scope.clone(),
                });
                pattern_vec.push(Air::Let {
                    scope: scope.clone(),
                    name: name.clone(),
                });

                pattern_vec.push(Air::Var {
                    scope,
                    constructor: ValueConstructor::public(
                        tipo.clone().into(),
                        ValueConstructorVariant::LocalVariable {
                            location: Span::empty(),
                        },
                    ),
                    name: clause_properties.original_subject_name().clone(),
                    variant_name: String::new(),
                });
                pattern_vec.append(values);
            }
            Pattern::VarUsage { .. } => unreachable!(),
            Pattern::Assign { name, pattern, .. } => {
                let mut new_vec = vec![];
                new_vec.push(Air::Let {
                    scope: scope.clone(),
                    name: name.clone(),
                });
                new_vec.push(Air::Var {
                    scope: scope.clone(),
                    constructor: ValueConstructor::public(
                        tipo.clone().into(),
                        ValueConstructorVariant::LocalVariable {
                            location: Span::empty(),
                        },
                    ),
                    name: clause_properties.original_subject_name().clone(),
                    variant_name: String::new(),
                });

                new_vec.append(values);

                // pattern_vec.push(value)
                self.when_ir(
                    pattern,
                    pattern_vec,
                    &mut new_vec,
                    tipo,
                    clause_properties,
                    scope,
                );
            }
            Pattern::Discard { .. } => {
                pattern_vec.push(Air::Void { scope });
                pattern_vec.append(values);
            }
            Pattern::List { elements, tail, .. } => {
                for element in elements {
                    check_when_pattern_needs(element, clause_properties);
                }

                if let Some(tail) = tail {
                    check_when_pattern_needs(tail, clause_properties);
                }
                *clause_properties.needs_constr_var() = false;

                pattern_vec.push(Air::Void {
                    scope: scope.clone(),
                });

                self.when_recursive_ir(
                    pattern,
                    pattern_vec,
                    values,
                    clause_properties,
                    tipo,
                    scope,
                );
            }
            Pattern::Constructor {
                arguments,
                name: constr_name,
                ..
            } => {
                let mut temp_clause_properties = clause_properties.clone();
                *temp_clause_properties.needs_constr_var() = false;

                if tipo.is_bool() {
                    pattern_vec.push(Air::Bool {
                        scope,
                        value: constr_name == "True",
                    });
                } else {
                    for arg in arguments {
                        check_when_pattern_needs(&arg.value, &mut temp_clause_properties);
                    }

                    // find data type definition
                    let data_type =
                        lookup_data_type_by_tipo(self.data_types.clone(), tipo).unwrap();

                    let (index, _) = data_type
                        .constructors
                        .iter()
                        .enumerate()
                        .find(|(_, dt)| &dt.name == constr_name)
                        .unwrap();

                    let mut new_vec = vec![Air::Var {
                        constructor: ValueConstructor::public(
                            tipo.clone().into(),
                            ValueConstructorVariant::LocalVariable {
                                location: Span::empty(),
                            },
                        ),
                        name: temp_clause_properties.clause_var_name().clone(),
                        scope: scope.clone(),
                        variant_name: String::new(),
                    }];

                    // if only one constructor, no need to check
                    if data_type.constructors.len() > 1 {
                        // push constructor Index
                        pattern_vec.push(Air::Int {
                            value: index.to_string(),
                            scope: scope.clone(),
                        });
                    }

                    if *temp_clause_properties.needs_constr_var() {
                        self.when_recursive_ir(
                            pattern,
                            pattern_vec,
                            &mut new_vec,
                            clause_properties,
                            tipo,
                            scope,
                        );
                    } else {
                        self.when_recursive_ir(
                            pattern,
                            pattern_vec,
                            &mut vec![],
                            clause_properties,
                            tipo,
                            scope,
                        );
                    }
                }
                pattern_vec.append(values);

                // unify clause properties
                *clause_properties.is_complex_clause() = *clause_properties.is_complex_clause()
                    || *temp_clause_properties.is_complex_clause();

                *clause_properties.needs_constr_var() = *clause_properties.needs_constr_var()
                    || *temp_clause_properties.needs_constr_var();
            }
            Pattern::Tuple { elems, .. } => {
                for elem in elems {
                    check_when_pattern_needs(elem, clause_properties);
                }
                *clause_properties.needs_constr_var() = false;

                self.when_recursive_ir(
                    pattern,
                    pattern_vec,
                    &mut vec![],
                    clause_properties,
                    tipo,
                    scope,
                );

                pattern_vec.append(values);
            }
        }
    }

    fn when_recursive_ir(
        &mut self,
        pattern: &Pattern<PatternConstructor, Arc<Type>>,
        pattern_vec: &mut Vec<Air>,
        values: &mut Vec<Air>,
        clause_properties: &mut ClauseProperties,
        tipo: &Type,
        scope: Vec<u64>,
    ) {
        match pattern {
            Pattern::Int { .. } => unreachable!(),
            Pattern::String { .. } => unreachable!(),
            Pattern::Var { .. } => unreachable!(),
            Pattern::VarUsage { .. } => unreachable!(),
            Pattern::Assign { .. } => todo!("Nested assign not yet implemented"),
            Pattern::Discard { .. } => {
                pattern_vec.push(Air::Void { scope });

                pattern_vec.append(values);
            }
            Pattern::List { elements, tail, .. } => {
                let mut names = vec![];
                let mut nested_pattern = vec![];
                let items_type = &tipo.get_inner_types()[0];
                // let mut nested_pattern = vec![];
                for element in elements {
                    let name = self.nested_pattern_ir_and_label(
                        element,
                        &mut nested_pattern,
                        items_type,
                        scope.clone(),
                    );

                    names.push(name.unwrap_or_else(|| "_".to_string()))
                }

                let mut tail_name = String::new();

                if let Some(tail) = tail {
                    match &**tail {
                        Pattern::Var { name, .. } => {
                            tail_name = name.clone();
                        }
                        Pattern::Discard { .. } => {}
                        _ => unreachable!("Patterns in tail of list should not allow this"),
                    }
                }

                let tail_head_names = names
                    .iter()
                    .enumerate()
                    .filter(|(_, name)| *name != &"_".to_string())
                    .map(|(index, name)| {
                        if index == 0 {
                            (
                                clause_properties.original_subject_name().clone(),
                                name.clone(),
                            )
                        } else {
                            (format!("__tail_{}", index - 1), name.clone())
                        }
                    })
                    .collect_vec();

                if tail.is_some() && !elements.is_empty() {
                    let tail_var = if elements.len() == 1 {
                        clause_properties.original_subject_name().clone()
                    } else {
                        format!("__tail_{}", elements.len() - 2)
                    };

                    pattern_vec.push(Air::ListExpose {
                        scope,
                        tipo: tipo.clone().into(),
                        tail_head_names,
                        tail: Some((tail_var, tail_name)),
                    });
                } else if !elements.is_empty() {
                    pattern_vec.push(Air::ListExpose {
                        scope,
                        tipo: tipo.clone().into(),
                        tail_head_names,
                        tail: None,
                    });
                }

                pattern_vec.append(&mut nested_pattern);
                pattern_vec.append(values);
            }
            Pattern::Constructor {
                is_record,
                name: constr_name,
                arguments,
                constructor,
                tipo,
                ..
            } => {
                let data_type = lookup_data_type_by_tipo(self.data_types.clone(), tipo).unwrap();

                let (_, constructor_type) = data_type
                    .constructors
                    .iter()
                    .enumerate()
                    .find(|(_, dt)| &dt.name == constr_name)
                    .unwrap();
                let mut nested_pattern = vec![];
                if *is_record {
                    let field_map = match constructor {
                        PatternConstructor::Record { field_map, .. } => field_map.clone().unwrap(),
                    };

                    let mut type_map: IndexMap<String, Arc<Type>> = IndexMap::new();

                    for (index, arg) in tipo.arg_types().unwrap().iter().enumerate() {
                        let label = constructor_type.arguments[index].label.clone().unwrap();
                        let field_type = arg.clone();

                        type_map.insert(label, field_type);
                    }

                    let arguments_index = arguments
                        .iter()
                        .filter_map(|item| {
                            let label = item.label.clone().unwrap_or_default();
                            let field_index = field_map
                                .fields
                                .get(&label)
                                .map(|(index, _)| index)
                                .unwrap_or(&0);
                            let var_name = self.nested_pattern_ir_and_label(
                                &item.value,
                                &mut nested_pattern,
                                type_map.get(&label).unwrap_or(
                                    &Type::App {
                                        public: true,
                                        module: "".to_string(),
                                        name: "Discard".to_string(),
                                        args: vec![],
                                    }
                                    .into(),
                                ),
                                scope.clone(),
                            );

                            var_name.map(|var_name| (label, var_name, *field_index))
                        })
                        .sorted_by(|item1, item2| item1.2.cmp(&item2.2))
                        .collect::<Vec<(String, String, usize)>>();

                    if !arguments_index.is_empty() {
                        pattern_vec.push(Air::FieldsExpose {
                            indices: arguments_index
                                .iter()
                                .map(|(label, var_name, index)| {
                                    let field_type = type_map.get(label).unwrap();
                                    (*index, var_name.clone(), field_type.clone())
                                })
                                .collect_vec(),
                            scope,
                            check_last_item: false,
                        });
                    }
                } else {
                    let mut type_map: IndexMap<usize, Arc<Type>> = IndexMap::new();

                    for (index, arg) in tipo.arg_types().unwrap().iter().enumerate() {
                        let field_type = arg.clone();

                        type_map.insert(index, field_type);
                    }

                    let arguments_index = arguments
                        .iter()
                        .enumerate()
                        .filter_map(|(index, item)| {
                            let var_name = self.nested_pattern_ir_and_label(
                                &item.value,
                                &mut nested_pattern,
                                type_map.get(&index).unwrap(),
                                scope.clone(),
                            );

                            var_name.map(|var_name| (var_name, index))
                        })
                        .collect::<Vec<(String, usize)>>();

                    if !arguments_index.is_empty() {
                        pattern_vec.push(Air::FieldsExpose {
                            indices: arguments_index
                                .iter()
                                .map(|(name, index)| {
                                    let field_type = type_map.get(index).unwrap();

                                    (*index, name.clone(), field_type.clone())
                                })
                                .collect_vec(),
                            scope,
                            check_last_item: false,
                        });
                    }
                }

                pattern_vec.append(values);
                pattern_vec.append(&mut nested_pattern);
            }
            Pattern::Tuple { elems, .. } => {
                let mut names = vec![];
                let mut nested_pattern = vec![];
                let items_type = &tipo.get_inner_types();

                for (index, element) in elems.iter().enumerate() {
                    let name = self.nested_pattern_ir_and_label(
                        element,
                        &mut nested_pattern,
                        &items_type[index],
                        scope.clone(),
                    );

                    names.push((name.unwrap_or_else(|| "_".to_string()), index))
                }
                let mut defined_indices = match clause_properties.clone() {
                    ClauseProperties::TupleClause {
                        defined_tuple_indices,
                        ..
                    } => defined_tuple_indices,
                    _ => unreachable!(),
                };

                let mut previous_defined_names = vec![];
                for (name, index) in names.clone() {
                    if let Some(defined_index) = defined_indices
                        .iter()
                        .find(|(defined_index, _)| *defined_index == index)
                    {
                        previous_defined_names.push(defined_index.clone());
                    } else {
                        defined_indices.insert((index, name));
                    }
                }

                for (index, name) in previous_defined_names {
                    let new_name = names
                        .iter()
                        .find(|(_, current_index)| *current_index == index)
                        .map(|(new_name, _)| new_name)
                        .unwrap();

                    let pattern_type = &tipo.get_inner_types()[index];

                    pattern_vec.push(Air::Let {
                        scope: scope.clone(),
                        name: new_name.clone(),
                    });
                    pattern_vec.push(Air::Var {
                        scope: scope.clone(),
                        constructor: ValueConstructor::public(
                            pattern_type.clone(),
                            ValueConstructorVariant::LocalVariable {
                                location: Span::empty(),
                            },
                        ),
                        name,
                        variant_name: String::new(),
                    });
                }

                match clause_properties {
                    ClauseProperties::TupleClause {
                        defined_tuple_indices,
                        ..
                    } => {
                        *defined_tuple_indices = defined_indices;
                    }
                    _ => unreachable!(),
                }

                pattern_vec.append(&mut nested_pattern);
                pattern_vec.append(values);
            }
        }
    }

    fn nested_pattern_ir_and_label(
        &mut self,
        pattern: &Pattern<PatternConstructor, Arc<Type>>,
        pattern_vec: &mut Vec<Air>,
        pattern_type: &Arc<Type>,
        scope: Vec<u64>,
    ) -> Option<String> {
        match pattern {
            Pattern::Var { name, .. } => Some(name.clone()),
            Pattern::Discard { .. } => None,
            a @ Pattern::List { elements, tail, .. } => {
                let item_name = format!("__list_item_id_{}", self.id_gen.next());
                let new_tail_name = "__list_tail".to_string();

                if elements.is_empty() {
                    pattern_vec.push(Air::ListClauseGuard {
                        scope: scope.clone(),
                        tipo: pattern_type.clone(),
                        tail_name: item_name.clone(),
                        next_tail_name: None,
                        inverse: false,
                    });

                    pattern_vec.push(Air::Void { scope });
                } else {
                    for (index, _) in elements.iter().enumerate() {
                        let prev_tail_name = if index == 0 {
                            item_name.clone()
                        } else {
                            format!("{}_{}", new_tail_name, index - 1)
                        };

                        let mut clause_properties = ClauseProperties::ListClause {
                            clause_var_name: item_name.clone(),
                            needs_constr_var: false,
                            is_complex_clause: false,
                            original_subject_name: item_name.clone(),
                            current_index: index as i64,
                        };

                        let tail_name = format!("{}_{}", new_tail_name, index);

                        if elements.len() - 1 == index {
                            if tail.is_some() {
                                pattern_vec.push(Air::ListClauseGuard {
                                    scope: scope.clone(),
                                    tipo: pattern_type.clone(),
                                    tail_name: prev_tail_name,
                                    next_tail_name: None,
                                    inverse: true,
                                });

                                self.when_ir(
                                    a,
                                    pattern_vec,
                                    &mut vec![],
                                    pattern_type,
                                    &mut clause_properties,
                                    scope.clone(),
                                );
                            } else {
                                pattern_vec.push(Air::ListClauseGuard {
                                    scope: scope.clone(),
                                    tipo: pattern_type.clone(),
                                    tail_name: prev_tail_name,
                                    next_tail_name: Some(tail_name.clone()),
                                    inverse: true,
                                });

                                pattern_vec.push(Air::Void {
                                    scope: scope.clone(),
                                });

                                pattern_vec.push(Air::ListClauseGuard {
                                    scope: scope.clone(),
                                    tipo: pattern_type.clone(),
                                    tail_name: tail_name.clone(),
                                    next_tail_name: None,
                                    inverse: false,
                                });

                                self.when_ir(
                                    a,
                                    pattern_vec,
                                    &mut vec![],
                                    pattern_type,
                                    &mut clause_properties,
                                    scope.clone(),
                                );
                            }
                        } else {
                            let tail_name = match *tail.clone().unwrap() {
                                Pattern::Var { name, .. } => name,
                                Pattern::Discard { .. } => "_".to_string(),
                                _ => unreachable!(),
                            };

                            pattern_vec.push(Air::ListClauseGuard {
                                scope: scope.clone(),
                                tipo: pattern_type.clone(),
                                tail_name: prev_tail_name,
                                next_tail_name: Some(tail_name),
                                inverse: true,
                            });

                            self.when_ir(
                                a,
                                pattern_vec,
                                &mut vec![],
                                pattern_type,
                                &mut clause_properties,
                                scope.clone(),
                            );
                        };
                    }
                }

                Some(item_name)
            }
            a @ Pattern::Constructor {
                tipo,
                name: constr_name,
                ..
            } => {
                let id = self.id_gen.next();
                let constr_var_name = format!("{constr_name}_{id}");
                let data_type = lookup_data_type_by_tipo(self.data_types.clone(), tipo).unwrap();

                if data_type.constructors.len() > 1 {
                    pattern_vec.push(Air::ClauseGuard {
                        scope: scope.clone(),
                        tipo: tipo.clone(),
                        subject_name: constr_var_name.clone(),
                    });
                }

                let mut clause_properties = ClauseProperties::ConstrClause {
                    clause_var_name: constr_var_name.clone(),
                    needs_constr_var: false,
                    is_complex_clause: false,
                    original_subject_name: constr_var_name.clone(),
                };

                self.when_ir(
                    a,
                    pattern_vec,
                    &mut vec![],
                    tipo,
                    &mut clause_properties,
                    scope,
                );

                Some(constr_var_name)
            }
            a @ Pattern::Tuple { elems, .. } => {
                let item_name = format!("__tuple_item_id_{}", self.id_gen.next());

                let mut clause_properties = ClauseProperties::TupleClause {
                    clause_var_name: item_name.clone(),
                    needs_constr_var: false,
                    is_complex_clause: false,
                    original_subject_name: item_name.clone(),
                    defined_tuple_indices: IndexSet::new(),
                };

                let mut inner_pattern_vec = vec![];

                self.when_ir(
                    a,
                    &mut inner_pattern_vec,
                    &mut vec![],
                    pattern_type,
                    &mut clause_properties,
                    scope.clone(),
                );

                let defined_indices = match clause_properties.clone() {
                    ClauseProperties::TupleClause {
                        defined_tuple_indices,
                        ..
                    } => defined_tuple_indices,
                    _ => unreachable!(),
                };

                pattern_vec.push(Air::TupleClause {
                    scope,
                    tipo: pattern_type.clone(),
                    indices: defined_indices,
                    predefined_indices: IndexSet::new(),
                    subject_name: clause_properties.original_subject_name().to_string(),
                    count: elems.len(),
                    complex_clause: false,
                });

                pattern_vec.append(&mut inner_pattern_vec);

                Some(item_name)
            }
            Pattern::Assign { .. } => todo!("Nested assign is not yet done"),
            Pattern::Int { .. } => unimplemented!(),
            Pattern::String { .. } => unimplemented!(),
            Pattern::VarUsage { .. } => unreachable!(),
        }
    }

    fn assignment_ir(
        &mut self,
        pattern: &Pattern<PatternConstructor, Arc<Type>>,
        pattern_vec: &mut Vec<Air>,
        value_vec: &mut Vec<Air>,
        tipo: &Type,
        assignment_properties: AssignmentProperties,
        scope: Vec<u64>,
    ) {
        if assignment_properties.value_is_data && !tipo.is_data() && !pattern.is_discard() {
            value_vec.insert(
                0,
                Air::UnWrapData {
                    scope: scope.clone(),
                    tipo: tipo.clone().into(),
                },
            );
        }
        match pattern {
            Pattern::Int { .. } | Pattern::String { .. } => unreachable!(),
            Pattern::Var { name, .. } => {
                pattern_vec.push(Air::Let {
                    name: name.clone(),
                    scope: scope.clone(),
                });

                pattern_vec.append(value_vec);

                if matches!(assignment_properties.kind, AssignmentKind::Assert)
                    && assignment_properties.value_is_data
                    && !tipo.is_data()
                {
                    let mut assert_vec = vec![];
                    self.recursive_assert_pattern(
                        pattern,
                        &mut assert_vec,
                        value_vec,
                        tipo,
                        assignment_properties,
                        scope,
                    );
                    pattern_vec.append(&mut assert_vec);
                }
            }
            Pattern::VarUsage { .. } => unreachable!(),
            Pattern::Assign { .. } => todo!("Assign not yet implemented yet"),
            Pattern::Discard { .. } => {
                pattern_vec.push(Air::Let {
                    name: "_".to_string(),
                    scope,
                });

                pattern_vec.append(value_vec);
            }
            list @ Pattern::List { .. } => {
                if matches!(assignment_properties.kind, AssignmentKind::Assert)
                    && assignment_properties.value_is_data
                    && !tipo.is_data()
                {
                    self.recursive_assert_pattern(
                        list,
                        pattern_vec,
                        value_vec,
                        tipo,
                        assignment_properties,
                        scope,
                    );
                } else {
                    self.pattern_ir(
                        list,
                        pattern_vec,
                        value_vec,
                        tipo,
                        assignment_properties,
                        scope,
                    );
                }
            }
            constr @ Pattern::Constructor { .. } => {
                if matches!(assignment_properties.kind, AssignmentKind::Assert)
                    && assignment_properties.value_is_data
                    && !tipo.is_data()
                {
                    self.recursive_assert_pattern(
                        constr,
                        pattern_vec,
                        value_vec,
                        tipo,
                        assignment_properties,
                        scope,
                    );
                } else {
                    self.pattern_ir(
                        constr,
                        pattern_vec,
                        value_vec,
                        tipo,
                        assignment_properties,
                        scope,
                    );
                }
            }
            tuple @ Pattern::Tuple { .. } => {
                if matches!(assignment_properties.kind, AssignmentKind::Assert)
                    && assignment_properties.value_is_data
                    && !tipo.is_data()
                {
                    self.recursive_assert_pattern(
                        tuple,
                        pattern_vec,
                        value_vec,
                        tipo,
                        assignment_properties,
                        scope,
                    );
                } else {
                    self.pattern_ir(
                        tuple,
                        pattern_vec,
                        value_vec,
                        tipo,
                        assignment_properties,
                        scope,
                    );
                }
            }
        }
    }

    fn pattern_ir(
        &mut self,
        pattern: &Pattern<PatternConstructor, Arc<Type>>,
        pattern_vec: &mut Vec<Air>,
        values: &mut Vec<Air>,
        tipo: &Type,
        assignment_properties: AssignmentProperties,
        scope: Vec<u64>,
    ) {
        match pattern {
            Pattern::Int { .. } => todo!(),
            Pattern::String { .. } => todo!(),
            Pattern::Var { .. } => todo!(),
            Pattern::VarUsage { .. } => todo!(),
            Pattern::Assign { .. } => todo!(),
            Pattern::Discard { .. } => todo!(),
            Pattern::List { elements, tail, .. } => {
                let mut elements_vec = vec![];
                let mut names = vec![];

                for element in elements {
                    match element {
                        Pattern::Var { name, .. } => {
                            names.push(name.clone());
                        }
                        a @ (Pattern::List { .. }
                        | Pattern::Constructor { .. }
                        | Pattern::Tuple { .. }) => {
                            let mut var_vec = vec![];
                            let item_name = format!("list_item_id_{}", self.id_gen.next());
                            names.push(item_name.clone());
                            var_vec.push(Air::Var {
                                constructor: ValueConstructor::public(
                                    Type::App {
                                        public: true,
                                        module: String::new(),
                                        name: String::new(),
                                        args: vec![],
                                    }
                                    .into(),
                                    ValueConstructorVariant::LocalVariable {
                                        location: Span::empty(),
                                    },
                                ),
                                name: item_name,
                                scope: scope.clone(),
                                variant_name: String::new(),
                            });
                            self.pattern_ir(
                                a,
                                &mut elements_vec,
                                &mut var_vec,
                                &tipo.get_inner_types()[0],
                                assignment_properties.clone(),
                                scope.clone(),
                            );
                        }
                        Pattern::Int { .. } => todo!(),
                        Pattern::String { .. } => todo!(),
                        Pattern::VarUsage { .. } => todo!(),
                        Pattern::Assign { .. } => todo!(),
                        Pattern::Discard { .. } => {
                            names.push("_".to_string());
                        }
                    }
                }

                if let Some(tail) = tail {
                    match &**tail {
                        Pattern::Var { name, .. } => names.push(name.clone()),
                        Pattern::Discard { .. } => {}
                        _ => unreachable!(),
                    }
                }

                if matches!(&assignment_properties.kind, AssignmentKind::Assert) {
                } else {
                    pattern_vec.push(Air::ListAccessor {
                        names,
                        tail: tail.is_some(),
                        scope,
                        tipo: tipo.clone().into(),
                        check_last_item: false,
                    });
                }

                pattern_vec.append(values);
                pattern_vec.append(&mut elements_vec);
            }
            Pattern::Constructor {
                arguments,
                constructor,
                tipo,
                ..
            } => {
                let mut nested_pattern = vec![];

                let field_map = match constructor {
                    PatternConstructor::Record { field_map, .. } => field_map.clone().unwrap(),
                };

                let mut type_map: IndexMap<usize, Arc<Type>> = IndexMap::new();

                for (index, arg) in tipo.arg_types().unwrap().iter().enumerate() {
                    let field_type = arg.clone();
                    type_map.insert(index, field_type);
                }

                let arguments_index = arguments
                    .iter()
                    .filter_map(|item| {
                        let label = item.label.clone().unwrap_or_default();
                        let field_index = field_map.fields.get(&label).map(|x| &x.0).unwrap_or(&0);
                        self.extract_arg_and_index(
                            &item.value,
                            *field_index,
                            &mut nested_pattern,
                            type_map.get(field_index).unwrap(),
                            &assignment_properties,
                            &scope,
                        )
                    })
                    .sorted_by(|item1, item2| item1.1.cmp(&item2.1))
                    .collect::<Vec<(String, usize)>>();

                if !arguments_index.is_empty() {
                    pattern_vec.push(Air::FieldsExpose {
                        indices: arguments_index
                            .iter()
                            .map(|(var_name, index)| {
                                let field_type = type_map.get(index).unwrap();
                                (*index, var_name.clone(), field_type.clone())
                            })
                            .collect_vec(),
                        scope,
                        check_last_item: false,
                    });
                }

                pattern_vec.append(values);
                pattern_vec.append(&mut nested_pattern);
            }
            Pattern::Tuple { elems, .. } => {
                let mut nested_pattern = vec![];
                let mut type_map: IndexMap<usize, Arc<Type>> = IndexMap::new();

                for (index, arg) in tipo.get_inner_types().iter().enumerate() {
                    let field_type = arg.clone();
                    type_map.insert(index, field_type);
                }

                let arguments_index = elems
                    .iter()
                    .enumerate()
                    .filter_map(|(tuple_index, item)| {
                        self.extract_arg_and_index(
                            item,
                            tuple_index,
                            &mut nested_pattern,
                            type_map.get(&tuple_index).unwrap(),
                            &assignment_properties,
                            &scope,
                        )
                    })
                    .sorted_by(|item1, item2| item1.1.cmp(&item2.1))
                    .collect::<Vec<(String, usize)>>();

                if !arguments_index.is_empty() {
                    pattern_vec.push(Air::TupleAccessor {
                        scope,
                        names: arguments_index
                            .into_iter()
                            .map(|(item, _)| item)
                            .collect_vec(),
                        tipo: tipo.clone().into(),
                        check_last_item: true,
                    });
                }

                pattern_vec.append(values);

                pattern_vec.append(&mut nested_pattern);
            }
        }
    }

    pub fn recursive_assert_pattern(
        &mut self,
        pattern: &Pattern<PatternConstructor, Arc<Type>>,
        pattern_vec: &mut Vec<Air>,
        value_vec: &mut Vec<Air>,
        tipo: &Type,
        assignment_properties: AssignmentProperties,
        scope: Vec<u64>,
    ) {
        match pattern {
            Pattern::Int { .. } => unreachable!(),
            Pattern::String { .. } => unreachable!(),
            Pattern::Var { name, .. } => {
                pattern_vec.push(Air::Let {
                    scope: scope.clone(),
                    name: name.clone(),
                });

                pattern_vec.append(value_vec);

                self.recursive_assert_tipo(tipo, pattern_vec, name, scope);
            }
            Pattern::VarUsage { .. } => todo!(),
            Pattern::Assign { .. } => todo!(),
            Pattern::Discard { .. } => unreachable!(),
            Pattern::List { elements, tail, .. } => {
                let mut assert_list_vec = vec![];
                let inner_list_type = &tipo.get_inner_types()[0];
                let mut names = vec![];
                for element in elements {
                    match element {
                        Pattern::Var { name, .. } => {
                            names.push(name.clone());
                        }
                        Pattern::VarUsage { .. } => todo!(),
                        Pattern::Assign { .. } => todo!(),
                        l @ (Pattern::List { .. }
                        | Pattern::Constructor { .. }
                        | Pattern::Tuple { .. }) => {
                            let name = format!("list_item_id_{}", self.id_gen.next());
                            names.push(name.clone());

                            self.recursive_assert_pattern(
                                l,
                                &mut assert_list_vec,
                                &mut vec![Air::Var {
                                    scope: scope.clone(),
                                    constructor: ValueConstructor::public(
                                        tipo.clone().into(),
                                        ValueConstructorVariant::LocalVariable {
                                            location: Span::empty(),
                                        },
                                    ),
                                    name,
                                    variant_name: String::new(),
                                }],
                                inner_list_type,
                                assignment_properties.clone(),
                                scope.clone(),
                            );
                        }
                        _ => {}
                    }
                }

                let name = if let Some(tail) = tail {
                    match &**tail {
                        Pattern::Var { name, .. } => name.clone(),
                        _ => format!("__tail_{}", self.id_gen.next()),
                    }
                } else {
                    format!("__tail_{}", self.id_gen.next())
                };

                self.recursive_assert_tipo(tipo, &mut assert_list_vec, &name, scope.clone());

                pattern_vec.push(Air::ListAccessor {
                    scope,
                    tipo: tipo.clone().into(),
                    names,
                    tail: true,
                    check_last_item: false,
                });

                pattern_vec.append(value_vec);

                pattern_vec.append(&mut assert_list_vec);
            }
            Pattern::Constructor {
                arguments,
                constructor,
                name: constr_name,
                tipo,
                ..
            } => {
                let mut nested_pattern = vec![];

                let field_map = match constructor {
                    PatternConstructor::Record { field_map, .. } => field_map.clone().unwrap(),
                };

                let data_type = lookup_data_type_by_tipo(self.data_types.clone(), tipo).unwrap();

                let (index, data_type_constr) = data_type
                    .constructors
                    .iter()
                    .enumerate()
                    .find(|(_, constr)| &constr.name == constr_name)
                    .unwrap();

                let mut type_map: IndexMap<usize, Arc<Type>> = IndexMap::new();

                for (index, arg) in tipo.arg_types().unwrap().iter().enumerate() {
                    let field_type = arg.clone();
                    type_map.insert(index, field_type);
                }

                let arguments_index = arguments
                    .iter()
                    .filter_map(|item| {
                        let label = item.label.clone().unwrap_or_default();
                        let field_index = field_map.fields.get(&label).map(|x| &x.0).unwrap_or(&0);
                        self.extract_arg_and_index(
                            &item.value,
                            *field_index,
                            &mut nested_pattern,
                            type_map.get(field_index).unwrap(),
                            &assignment_properties,
                            &scope,
                        )
                    })
                    .sorted_by(|item1, item2| item1.1.cmp(&item2.1))
                    .collect::<Vec<(String, usize)>>();

                let total_fields = data_type_constr.arguments.len();
                let mut final_args = vec![];
                let mut current_index = 0;
                for index in 0..total_fields {
                    if arguments_index.get(current_index).is_some()
                        && arguments_index[current_index].1 == index
                    {
                        final_args.push(arguments_index.get(current_index).unwrap().clone());
                        current_index += 1;
                    } else {
                        let id_next = self.id_gen.next();
                        final_args.push((format!("__field_{index}_{}", id_next), index));
                        self.recursive_assert_tipo(
                            type_map.get(&index).unwrap(),
                            &mut nested_pattern,
                            &format!("__field_{index}_{}", id_next),
                            scope.clone(),
                        )
                    }
                }

                let constr_var = format!("__constr_{}", self.id_gen.next());
                pattern_vec.push(Air::Let {
                    scope: scope.clone(),
                    name: constr_var.clone(),
                });

                pattern_vec.append(value_vec);

                pattern_vec.push(Air::AssertConstr {
                    scope: scope.clone(),
                    constr_index: index,
                });

                pattern_vec.push(Air::Var {
                    scope: scope.clone(),
                    constructor: ValueConstructor::public(
                        tipo.clone(),
                        ValueConstructorVariant::LocalVariable {
                            location: Span::empty(),
                        },
                    ),
                    name: constr_var.clone(),
                    variant_name: String::new(),
                });

                if !arguments_index.is_empty() {
                    pattern_vec.push(Air::FieldsExpose {
                        indices: final_args
                            .iter()
                            .map(|(var_name, index)| {
                                let field_type = type_map.get(index).unwrap();
                                (*index, var_name.clone(), field_type.clone())
                            })
                            .collect_vec(),
                        scope: scope.clone(),
                        check_last_item: true,
                    });

                    pattern_vec.push(Air::Var {
                        scope,
                        constructor: ValueConstructor::public(
                            tipo.clone(),
                            ValueConstructorVariant::LocalVariable {
                                location: Span::empty(),
                            },
                        ),
                        name: constr_var,
                        variant_name: String::new(),
                    });
                }

                pattern_vec.append(&mut nested_pattern);
            }
            Pattern::Tuple { elems, .. } => {
                let mut type_map: IndexMap<usize, Arc<Type>> = IndexMap::new();

                for (index, arg) in tipo.arg_types().unwrap().iter().enumerate() {
                    let field_type = arg.clone();
                    type_map.insert(index, field_type);
                }
                let mut nested_pattern = vec![];
                let arguments_index = elems
                    .iter()
                    .enumerate()
                    .filter_map(|(index, item)| {
                        let field_index = index;
                        self.extract_arg_and_index(
                            item,
                            field_index,
                            &mut nested_pattern,
                            type_map.get(&field_index).unwrap(),
                            &assignment_properties,
                            &scope,
                        )
                    })
                    .sorted_by(|item1, item2| item1.1.cmp(&item2.1))
                    .collect::<Vec<(String, usize)>>();

                let total_fields = type_map.len();
                let mut final_args = vec![];
                let mut current_index = 0;
                for index in 0..total_fields {
                    if arguments_index.get(current_index).is_some()
                        && arguments_index[current_index].1 == index
                    {
                        final_args.push(arguments_index.get(index).unwrap().clone());
                        current_index += 1;
                    } else {
                        let id_next = self.id_gen.next();
                        final_args.push((format!("__tuple_{index}_{}", id_next), index));
                        self.recursive_assert_tipo(
                            type_map.get(&index).unwrap(),
                            &mut nested_pattern,
                            &format!("__tuple_{index}_{}", id_next),
                            scope.clone(),
                        )
                    }
                }

                if !final_args.is_empty() {
                    pattern_vec.push(Air::TupleAccessor {
                        scope,
                        names: final_args.into_iter().map(|(item, _)| item).collect_vec(),
                        tipo: tipo.clone().into(),
                        check_last_item: true,
                    });
                }

                pattern_vec.append(value_vec);

                pattern_vec.append(&mut nested_pattern);
            }
        }
    }

    fn recursive_assert_tipo(
        &mut self,
        tipo: &Type,
        assert_vec: &mut Vec<Air>,
        name: &str,
        scope: Vec<u64>,
    ) {
        if tipo.is_bool()
            || tipo.is_bytearray()
            || tipo.is_int()
            || tipo.is_string()
            || tipo.is_void()
            || tipo.get_generic().is_some()
        {
        } else if tipo.is_map() {
            self.used_data_assert_on_list = true;
            let new_id = self.id_gen.next();
            let id_pair = (self.id_gen.next(), self.id_gen.next());
            let inner_list_type = &tipo.get_inner_types()[0];
            let inner_pair_types = inner_list_type.get_inner_types();

            assert_vec.push(Air::Call {
                scope: scope.clone(),
                count: 2,
                tipo: tipo.clone().into(),
            });

            assert_vec.push(Air::Builtin {
                scope: scope.clone(),
                func: DefaultFunction::ChooseUnit,
                tipo: tipo.clone().into(),
            });

            assert_vec.push(Air::Call {
                scope: scope.clone(),
                count: 2,
                tipo: tipo.clone().into(),
            });

            assert_vec.push(Air::Var {
                scope: scope.clone(),
                constructor: ValueConstructor::public(
                    tipo.clone().into(),
                    ValueConstructorVariant::LocalVariable {
                        location: Span::empty(),
                    },
                ),
                name: ASSERT_ON_LIST.to_string(),
                variant_name: String::new(),
            });

            assert_vec.push(Air::Var {
                scope: scope.clone(),
                constructor: ValueConstructor::public(
                    tipo.clone().into(),
                    ValueConstructorVariant::LocalVariable {
                        location: Span::empty(),
                    },
                ),
                name: name.to_owned(),
                variant_name: String::new(),
            });

            assert_vec.push(Air::Fn {
                scope: scope.clone(),
                params: vec![format!("__pair_{}", new_id)],
            });

            assert_vec.push(Air::TupleAccessor {
                scope: scope.clone(),
                names: vec![
                    format!("__pair_fst_{}", id_pair.0),
                    format!("__pair_snd_{}", id_pair.1),
                ],
                tipo: inner_list_type.clone(),
                check_last_item: false,
            });

            assert_vec.push(Air::Var {
                scope: scope.clone(),
                constructor: ValueConstructor::public(
                    tipo.clone().into(),
                    ValueConstructorVariant::LocalVariable {
                        location: Span::empty(),
                    },
                ),
                name: format!("__pair_{}", new_id),
                variant_name: String::new(),
            });

            self.recursive_assert_tipo(
                &inner_pair_types[0],
                assert_vec,
                &format!("__pair_fst_{}", id_pair.0),
                scope.clone(),
            );

            self.recursive_assert_tipo(
                &inner_pair_types[1],
                assert_vec,
                &format!("__pair_snd_{}", id_pair.1),
                scope.clone(),
            );

            assert_vec.push(Air::Void { scope });
        } else if tipo.is_list() {
            self.used_data_assert_on_list = true;
            let new_id = self.id_gen.next();
            let inner_list_type = &tipo.get_inner_types()[0];

            assert_vec.push(Air::Call {
                scope: scope.clone(),
                count: 2,
                tipo: tipo.clone().into(),
            });

            assert_vec.push(Air::Builtin {
                scope: scope.clone(),
                func: DefaultFunction::ChooseUnit,
                tipo: tipo.clone().into(),
            });

            assert_vec.push(Air::Call {
                scope: scope.clone(),
                count: 2,
                tipo: tipo.clone().into(),
            });

            assert_vec.push(Air::Var {
                scope: scope.clone(),
                constructor: ValueConstructor::public(
                    tipo.clone().into(),
                    ValueConstructorVariant::LocalVariable {
                        location: Span::empty(),
                    },
                ),
                name: ASSERT_ON_LIST.to_string(),
                variant_name: String::new(),
            });

            assert_vec.push(Air::Var {
                scope: scope.clone(),
                constructor: ValueConstructor::public(
                    tipo.clone().into(),
                    ValueConstructorVariant::LocalVariable {
                        location: Span::empty(),
                    },
                ),
                name: name.to_owned(),
                variant_name: String::new(),
            });

            assert_vec.push(Air::Fn {
                scope: scope.clone(),
                params: vec![format!("__list_item_{}", new_id)],
            });

            assert_vec.push(Air::Let {
                scope: scope.clone(),
                name: format!("__list_item_{}", new_id),
            });

            assert_vec.push(Air::UnWrapData {
                scope: scope.clone(),
                tipo: inner_list_type.clone(),
            });

            assert_vec.push(Air::Var {
                scope: scope.clone(),
                constructor: ValueConstructor::public(
                    tipo.clone().into(),
                    ValueConstructorVariant::LocalVariable {
                        location: Span::empty(),
                    },
                ),
                name: format!("__list_item_{}", new_id),
                variant_name: String::new(),
            });

            self.recursive_assert_tipo(
                inner_list_type,
                assert_vec,
                &format!("__list_item_{}", new_id),
                scope.clone(),
            );

            assert_vec.push(Air::Void { scope });
        } else if tipo.is_tuple() {
            let tuple_inner_types = tipo.get_inner_types();
            let mut new_id_list = vec![];
            for (index, _) in tuple_inner_types.iter().enumerate() {
                new_id_list.push((index, self.id_gen.next()));
            }

            assert_vec.push(Air::TupleAccessor {
                scope: scope.clone(),
                names: new_id_list
                    .iter()
                    .map(|(index, id)| format!("__tuple_index_{}_{}", index, id))
                    .collect_vec(),
                tipo: tipo.clone().into(),
                check_last_item: true,
            });

            assert_vec.push(Air::Var {
                scope: scope.clone(),
                constructor: ValueConstructor::public(
                    tipo.clone().into(),
                    ValueConstructorVariant::LocalVariable {
                        location: Span::empty(),
                    },
                ),
                name: name.to_owned(),
                variant_name: String::new(),
            });

            for (index, name) in new_id_list
                .into_iter()
                .map(|(index, id)| (index, format!("__tuple_index_{}_{}", index, id)))
            {
                self.recursive_assert_tipo(
                    &tuple_inner_types[index],
                    assert_vec,
                    &name,
                    scope.clone(),
                );
            }
        } else {
            let data_type = lookup_data_type_by_tipo(self.data_types.clone(), tipo).unwrap();
            let new_id = self.id_gen.next();

            assert_vec.push(Air::Call {
                scope: scope.clone(),
                count: 2,
                tipo: tipo.clone().into(),
            });

            assert_vec.push(Air::Builtin {
                scope: scope.clone(),
                func: DefaultFunction::ChooseUnit,
                tipo: tipo.clone().into(),
            });

            assert_vec.push(Air::When {
                scope: scope.clone(),
                tipo: tipo.clone().into(),
                subject_name: format!("__subject_{}", new_id),
            });

            assert_vec.push(Air::Var {
                scope: scope.clone(),
                constructor: ValueConstructor::public(
                    tipo.clone().into(),
                    ValueConstructorVariant::LocalVariable {
                        location: Span::empty(),
                    },
                ),
                name: name.to_owned(),
                variant_name: String::new(),
            });

            for (index, constr) in data_type.constructors.iter().enumerate() {
                let arg_indices = constr
                    .arguments
                    .iter()
                    .enumerate()
                    .map(|(index, arg)| {
                        let arg_name = arg
                            .label
                            .clone()
                            .unwrap_or(format!("__field_{}_{}", index, new_id));
                        (index, arg_name, arg.tipo.clone())
                    })
                    .collect_vec();

                assert_vec.push(Air::Clause {
                    scope: scope.clone(),
                    tipo: tipo.clone().into(),
                    subject_name: format!("__subject_{}", new_id),
                    complex_clause: false,
                });

                assert_vec.push(Air::Int {
                    scope: scope.clone(),
                    value: index.to_string(),
                });

                assert_vec.push(Air::FieldsExpose {
                    scope: scope.clone(),
                    indices: arg_indices.clone(),
                    check_last_item: true,
                });

                assert_vec.push(Air::Var {
                    scope: scope.clone(),
                    constructor: ValueConstructor::public(
                        tipo.clone().into(),
                        ValueConstructorVariant::LocalVariable {
                            location: Span::empty(),
                        },
                    ),
                    name: name.to_owned(),
                    variant_name: String::new(),
                });

                for (_, name, tipo) in arg_indices {
                    self.recursive_assert_tipo(&tipo, assert_vec, &name, scope.clone());
                }

                assert_vec.push(Air::Void {
                    scope: scope.clone(),
                });
            }

            assert_vec.push(Air::ErrorTerm {
                scope,
                tipo: tipo.clone().into(),
                label: Some("Constr index did not match any type variant".to_string()),
            });
        }
    }

    fn extract_arg_and_index(
        &mut self,
        item: &Pattern<PatternConstructor, Arc<Type>>,
        field_index: usize,
        nested_pattern: &mut Vec<Air>,
        tipo: &Type,
        assignment_properties: &AssignmentProperties,
        scope: &[u64],
    ) -> Option<(String, usize)> {
        {
            let (discard, var_name) = match item {
                Pattern::Var { name, .. } => (false, name.clone()),
                Pattern::Discard { .. } => (true, "".to_string()),
                a @ Pattern::List { .. } => {
                    let id = self.id_gen.next();
                    let list_name = format!("__list_{id}");

                    if matches!(assignment_properties.kind, AssignmentKind::Assert)
                        && assignment_properties.value_is_data
                        && !tipo.is_data()
                    {
                        self.recursive_assert_pattern(
                            a,
                            nested_pattern,
                            &mut vec![Air::Var {
                                scope: scope.to_owned(),
                                constructor: ValueConstructor::public(
                                    tipo.clone().into(),
                                    ValueConstructorVariant::LocalVariable {
                                        location: Span::empty(),
                                    },
                                ),
                                name: list_name.clone(),
                                variant_name: String::new(),
                            }],
                            tipo,
                            assignment_properties.clone(),
                            scope.to_owned(),
                        );
                    } else {
                        self.pattern_ir(
                            a,
                            nested_pattern,
                            &mut vec![Air::Var {
                                scope: scope.to_owned(),
                                constructor: ValueConstructor::public(
                                    tipo.clone().into(),
                                    ValueConstructorVariant::LocalVariable {
                                        location: Span::empty(),
                                    },
                                ),
                                name: list_name.clone(),
                                variant_name: String::new(),
                            }],
                            tipo,
                            assignment_properties.clone(),
                            scope.to_owned(),
                        );
                    }

                    (false, list_name)
                }
                a @ Pattern::Constructor {
                    tipo,
                    name: constr_name,
                    ..
                } => {
                    let id = self.id_gen.next();
                    let constr_name = format!("{constr_name}_{id}");

                    if matches!(assignment_properties.kind, AssignmentKind::Assert)
                        && assignment_properties.value_is_data
                        && !tipo.is_data()
                    {
                        self.recursive_assert_pattern(
                            a,
                            nested_pattern,
                            &mut vec![Air::Var {
                                scope: scope.to_owned(),
                                constructor: ValueConstructor::public(
                                    tipo.clone(),
                                    ValueConstructorVariant::LocalVariable {
                                        location: Span::empty(),
                                    },
                                ),
                                name: constr_name.clone(),
                                variant_name: String::new(),
                            }],
                            tipo,
                            assignment_properties.clone(),
                            scope.to_owned(),
                        );
                    } else {
                        self.pattern_ir(
                            a,
                            nested_pattern,
                            &mut vec![Air::Var {
                                scope: scope.to_owned(),
                                constructor: ValueConstructor::public(
                                    tipo.clone(),
                                    ValueConstructorVariant::LocalVariable {
                                        location: Span::empty(),
                                    },
                                ),
                                name: constr_name.clone(),
                                variant_name: String::new(),
                            }],
                            tipo,
                            assignment_properties.clone(),
                            scope.to_owned(),
                        );
                    }

                    (false, constr_name)
                }
                a @ Pattern::Tuple { .. } => {
                    let id = self.id_gen.next();
                    let tuple_name = format!("__tuple_name_{id}");

                    if matches!(assignment_properties.kind, AssignmentKind::Assert)
                        && assignment_properties.value_is_data
                        && !tipo.is_data()
                    {
                        self.recursive_assert_pattern(
                            a,
                            nested_pattern,
                            &mut vec![Air::Var {
                                scope: scope.to_owned(),
                                constructor: ValueConstructor::public(
                                    tipo.clone().into(),
                                    ValueConstructorVariant::LocalVariable {
                                        location: Span::empty(),
                                    },
                                ),
                                name: tuple_name.clone(),
                                variant_name: String::new(),
                            }],
                            tipo,
                            assignment_properties.clone(),
                            scope.to_owned(),
                        );
                    } else {
                        self.pattern_ir(
                            a,
                            nested_pattern,
                            &mut vec![Air::Var {
                                scope: scope.to_owned(),
                                constructor: ValueConstructor::public(
                                    tipo.clone().into(),
                                    ValueConstructorVariant::LocalVariable {
                                        location: Span::empty(),
                                    },
                                ),
                                name: tuple_name.clone(),
                                variant_name: String::new(),
                            }],
                            tipo,
                            assignment_properties.clone(),
                            scope.to_owned(),
                        );
                    }

                    (false, tuple_name)
                }
                Pattern::Int { .. } => todo!(),
                Pattern::String { .. } => todo!(),
                Pattern::VarUsage { .. } => todo!(),
                Pattern::Assign { .. } => todo!(),
            };

            if discard {
                None
            } else {
                Some((var_name, field_index))
            }
        }
    }

    fn define_ir(&mut self, ir_stack: &mut Vec<Air>) {
        let mut func_components = IndexMap::new();
        let mut func_index_map = IndexMap::new();

        let recursion_func_map = IndexMap::new();

        self.define_recurse_ir(
            ir_stack,
            &mut func_components,
            &mut func_index_map,
            recursion_func_map,
        );

        let mut final_func_dep_ir = IndexMap::new();
        let mut zero_arg_defined_functions = IndexMap::new();
        let mut to_be_defined = IndexMap::new();

        let mut dependency_map = IndexMap::new();
        let mut dependency_vec = vec![];

        let mut func_keys = func_components.keys().cloned().collect_vec();

        // deal with function dependencies by sorting order in which we iter over them.
        while let Some(function) = func_keys.pop() {
            let funct_comp = func_components.get(&function).unwrap();
            if dependency_map.contains_key(&function) {
                dependency_map.shift_remove(&function);
            }
            dependency_map.insert(function, ());
            func_keys.extend(funct_comp.dependencies.clone().into_iter());
        }

        dependency_vec.extend(dependency_map.keys().cloned());

        for func in dependency_vec {
            if self.defined_functions.contains_key(&func) {
                continue;
            }
            let funt_comp = func_components.get(&func).unwrap();
            let func_scope = func_index_map.get(&func).unwrap();

            let mut dep_ir = vec![];

            if !funt_comp.args.is_empty() {
                // deal with function dependencies
                handle_func_dependencies_ir(
                    &mut dep_ir,
                    funt_comp,
                    &func_components,
                    &mut self.defined_functions,
                    &func_index_map,
                    func_scope,
                    &mut to_be_defined,
                );
                final_func_dep_ir.insert(func, dep_ir);
            } else {
                // since zero arg functions are run at compile time we need to pull all deps
                // note anon functions are not included in the above. They exist in a function anyway
                let mut defined_functions = IndexMap::new();
                // deal with function dependencies in zero arg functions
                handle_func_dependencies_ir(
                    &mut dep_ir,
                    funt_comp,
                    &func_components,
                    &mut defined_functions,
                    &func_index_map,
                    func_scope,
                    &mut IndexMap::new(),
                );

                let mut final_zero_arg_ir = dep_ir;
                final_zero_arg_ir.extend(funt_comp.ir.clone());

                self.convert_opaque_type_to_inner_ir(&mut final_zero_arg_ir);

                self.zero_arg_functions.insert(func, final_zero_arg_ir);
                // zero arg functions don't contain the dependencies since they are pre-evaluated
                // As such we add functions to defined only after dependencies for all other functions are calculated
                for (key, val) in defined_functions.into_iter() {
                    zero_arg_defined_functions.insert(key, val);
                }
            }
        }

        // handle functions that are used in zero arg funcs but also used by the validator
        // or a func used by the validator
        for (key, val) in zero_arg_defined_functions.into_iter() {
            if !to_be_defined.contains_key(&key) {
                self.defined_functions.insert(key, val);
            }
        }

        for (index, ir) in ir_stack.clone().into_iter().enumerate().rev() {
            {
                let temp_func_index_map = func_index_map.clone();
                let to_insert = temp_func_index_map
                    .into_iter()
                    .filter(|func| {
                        get_common_ancestor(&func.1, &ir.scope()) == ir.scope()
                            && !self.defined_functions.contains_key(&func.0)
                            && !self.zero_arg_functions.contains_key(&func.0)
                    })
                    .collect_vec();

                for (function_access_key, scopes) in to_insert.into_iter() {
                    func_index_map.remove(&function_access_key);

                    self.defined_functions
                        .insert(function_access_key.clone(), ());

                    let mut full_func_ir =
                        final_func_dep_ir.get(&function_access_key).unwrap().clone();

                    let func_comp = func_components.get(&function_access_key).unwrap().clone();

                    // zero arg functions are not recursive
                    if !func_comp.args.is_empty() {
                        let mut recursion_ir = vec![];
                        handle_recursion_ir(&function_access_key, &func_comp, &mut recursion_ir);

                        full_func_ir.push(Air::DefineFunc {
                            scope: scopes.clone(),
                            func_name: function_access_key.function_name.clone(),
                            module_name: function_access_key.module_name.clone(),
                            params: func_comp.args.clone(),
                            recursive: func_comp.recursive,
                            variant_name: function_access_key.variant_name.clone(),
                        });

                        full_func_ir.extend(recursion_ir);

                        for ir in full_func_ir.into_iter().rev() {
                            ir_stack.insert(index, ir);
                        }
                    } else {
                        full_func_ir.extend(func_comp.ir.clone());

                        self.zero_arg_functions
                            .insert(function_access_key, full_func_ir);
                    }
                }
            }
        }
    }

    fn define_recurse_ir(
        &mut self,
        ir_stack: &mut [Air],
        func_components: &mut IndexMap<FunctionAccessKey, FuncComponents>,
        func_index_map: &mut IndexMap<FunctionAccessKey, Vec<u64>>,
        mut recursion_func_map: IndexMap<FunctionAccessKey, ()>,
    ) {
        self.process_define_ir(ir_stack, func_components, func_index_map);

        let mut recursion_func_map_to_add = recursion_func_map.clone();

        for func_index in func_index_map.clone().iter() {
            let func = func_index.0;

            let function_components = func_components.get_mut(func).unwrap();
            let mut function_ir = function_components.ir.clone();
            let mut skip = false;

            for ir in function_ir.clone() {
                if let Air::Var {
                    constructor:
                        ValueConstructor {
                            variant:
                                ValueConstructorVariant::ModuleFn {
                                    name: func_name,
                                    module,
                                    ..
                                },
                            ..
                        },
                    variant_name,
                    ..
                } = ir
                {
                    if recursion_func_map.contains_key(&FunctionAccessKey {
                        module_name: module.clone(),
                        function_name: func_name.clone(),
                        variant_name: variant_name.clone(),
                    }) && func.clone()
                        == (FunctionAccessKey {
                            module_name: module.clone(),
                            function_name: func_name.clone(),
                            variant_name: variant_name.clone(),
                        })
                    {
                        skip = true;
                    } else if func.clone()
                        == (FunctionAccessKey {
                            module_name: module.clone(),
                            function_name: func_name.clone(),
                            variant_name: variant_name.clone(),
                        })
                    {
                        recursion_func_map_to_add.insert(
                            FunctionAccessKey {
                                module_name: module.clone(),
                                function_name: func_name.clone(),
                                variant_name: variant_name.clone(),
                            },
                            (),
                        );
                    }
                }
            }

            recursion_func_map = recursion_func_map_to_add.clone();
            if !skip {
                let mut inner_func_components = IndexMap::new();

                let mut inner_func_index_map = IndexMap::new();

                self.define_recurse_ir(
                    &mut function_ir,
                    &mut inner_func_components,
                    &mut inner_func_index_map,
                    recursion_func_map.clone(),
                );

                function_components.ir = function_ir;

                //now unify
                for item in inner_func_components {
                    if !func_components.contains_key(&item.0) {
                        func_components.insert(item.0, item.1);
                    }
                }

                for item in inner_func_index_map {
                    if let Some(entry) = func_index_map.get_mut(&item.0) {
                        *entry = get_common_ancestor(entry, &item.1);
                    } else {
                        func_index_map.insert(item.0, item.1);
                    }
                }
            }
        }
    }

    fn process_define_ir(
        &mut self,
        ir_stack: &mut [Air],
        func_components: &mut IndexMap<FunctionAccessKey, FuncComponents>,
        func_index_map: &mut IndexMap<FunctionAccessKey, Vec<u64>>,
    ) {
        let mut to_be_defined_map: IndexMap<FunctionAccessKey, Vec<u64>> = IndexMap::new();
        for (index, ir) in ir_stack.to_vec().iter().enumerate().rev() {
            match ir {
                Air::Var {
                    scope, constructor, ..
                } => {
                    if let ValueConstructorVariant::ModuleFn {
                        name,
                        module,
                        builtin,
                        ..
                    } = &constructor.variant
                    {
                        if builtin.is_none() {
                            let non_variant_function_key = FunctionAccessKey {
                                module_name: module.clone(),
                                function_name: name.clone(),
                                variant_name: String::new(),
                            };

                            let function = self.functions.get(&non_variant_function_key).unwrap();

                            let mut func_ir = vec![];

                            self.build_ir(&function.body, &mut func_ir, scope.to_vec());

                            let param_types = constructor.tipo.arg_types().unwrap();

                            let mut generics_type_map: IndexMap<u64, Arc<Type>> = IndexMap::new();

                            for (index, arg) in function.arguments.iter().enumerate() {
                                if arg.tipo.is_generic() {
                                    let mut map = generics_type_map.into_iter().collect_vec();
                                    map.append(&mut get_generics_and_type(
                                        &arg.tipo,
                                        &param_types[index],
                                    ));

                                    generics_type_map = map.into_iter().collect();
                                }
                            }

                            let (variant_name, func_ir) =
                                monomorphize(func_ir, generics_type_map, &constructor.tipo);

                            let function_key = FunctionAccessKey {
                                module_name: module.clone(),
                                function_name: non_variant_function_key.function_name,
                                variant_name: variant_name.clone(),
                            };

                            ir_stack[index] = Air::Var {
                                scope: scope.clone(),
                                constructor: constructor.clone(),
                                name: name.clone(),
                                variant_name: variant_name.clone(),
                            };

                            if let Some(scope_prev) = to_be_defined_map.get(&function_key) {
                                let new_scope = get_common_ancestor(scope, scope_prev);

                                to_be_defined_map.insert(function_key, new_scope);
                            } else if func_components.get(&function_key).is_some() {
                                to_be_defined_map.insert(function_key.clone(), scope.to_vec());
                            } else {
                                to_be_defined_map.insert(function_key.clone(), scope.to_vec());
                                let mut func_calls = IndexMap::new();

                                for ir in func_ir.clone().into_iter() {
                                    if let Air::Var {
                                        constructor:
                                            ValueConstructor {
                                                variant:
                                                    ValueConstructorVariant::ModuleFn {
                                                        name: func_name,
                                                        module,
                                                        ..
                                                    },
                                                tipo,
                                                ..
                                            },
                                        ..
                                    } = ir
                                    {
                                        let current_func = FunctionAccessKey {
                                            module_name: module.clone(),
                                            function_name: func_name.clone(),
                                            variant_name: String::new(),
                                        };

                                        let current_func_as_variant = FunctionAccessKey {
                                            module_name: module.clone(),
                                            function_name: func_name.clone(),
                                            variant_name: variant_name.clone(),
                                        };

                                        let function = self.functions.get(&current_func);
                                        if function_key.clone() == current_func_as_variant {
                                            func_calls.insert(current_func_as_variant, ());
                                        } else if let (Some(function), Type::Fn { .. }) =
                                            (function, &*tipo)
                                        {
                                            let mut generics_type_map: IndexMap<u64, Arc<Type>> =
                                                IndexMap::new();

                                            let param_types = tipo.arg_types().unwrap();

                                            for (index, arg) in
                                                function.arguments.iter().enumerate()
                                            {
                                                if arg.tipo.is_generic() {
                                                    let mut map =
                                                        generics_type_map.into_iter().collect_vec();
                                                    map.append(&mut get_generics_and_type(
                                                        &arg.tipo,
                                                        &param_types[index],
                                                    ));

                                                    generics_type_map = map.into_iter().collect();
                                                }
                                            }

                                            let mut func_ir = vec![];

                                            self.build_ir(
                                                &function.body,
                                                &mut func_ir,
                                                scope.to_vec(),
                                            );

                                            let (variant_name, _) =
                                                monomorphize(func_ir, generics_type_map, &tipo);

                                            func_calls.insert(
                                                FunctionAccessKey {
                                                    module_name: current_func.module_name,
                                                    function_name: current_func.function_name,
                                                    variant_name,
                                                },
                                                (),
                                            );
                                        } else {
                                            func_calls.insert(current_func, ());
                                        }
                                    }
                                }

                                let mut args = vec![];

                                for arg in function.arguments.iter() {
                                    match &arg.arg_name {
                                        ArgName::Named { name, .. } => {
                                            args.push(name.clone());
                                        }
                                        _ => {
                                            args.push("_".to_string());
                                        }
                                    }
                                }

                                let recursive = if func_calls.get(&function_key).is_some() {
                                    func_calls.remove(&function_key);
                                    true
                                } else {
                                    false
                                };

                                func_components.insert(
                                    function_key,
                                    FuncComponents {
                                        ir: func_ir,
                                        dependencies: func_calls.keys().cloned().collect_vec(),
                                        recursive,
                                        args,
                                    },
                                );
                            }
                        }
                    }
                }
                a => {
                    let scope = a.scope();

                    for func in to_be_defined_map.clone().iter() {
                        if get_common_ancestor(&scope, func.1) == scope.to_vec() {
                            if let Some(index_scope) = func_index_map.get(func.0) {
                                if get_common_ancestor(index_scope, func.1) == scope.to_vec() {
                                    func_index_map.insert(func.0.clone(), scope.clone());
                                    to_be_defined_map.shift_remove(func.0);
                                } else {
                                    to_be_defined_map.insert(
                                        func.0.clone(),
                                        get_common_ancestor(index_scope, func.1),
                                    );
                                }
                            } else {
                                func_index_map.insert(func.0.clone(), scope.clone());
                                to_be_defined_map.shift_remove(func.0);
                            }
                        }
                    }
                }
            }
        }

        // Still to be defined
        for func in to_be_defined_map.clone().iter() {
            let index_scope = func_index_map.get(func.0).unwrap();
            func_index_map.insert(func.0.clone(), get_common_ancestor(func.1, index_scope));
        }
    }

    fn convert_opaque_type_to_inner_ir(&mut self, ir_stack: &mut Vec<Air>) {
        let mut indices_to_remove = vec![];
        for (index, ir) in ir_stack.clone().into_iter().enumerate() {
            match ir {
                Air::Var {
                    scope,
                    constructor,
                    name,
                    variant_name,
                } => {
                    let mut replaced_type = constructor.tipo.clone();
                    replace_opaque_type(&mut replaced_type, self.data_types.clone());

                    ir_stack[index] = Air::Var {
                        scope,
                        constructor: ValueConstructor {
                            public: constructor.public,
                            variant: constructor.variant,
                            tipo: replaced_type,
                        },
                        name,
                        variant_name,
                    };
                }
                Air::List {
                    tipo,
                    scope,
                    count,
                    tail,
                } => {
                    let mut replaced_type = tipo.clone();
                    replace_opaque_type(&mut replaced_type, self.data_types.clone());

                    ir_stack[index] = Air::List {
                        scope,
                        tipo: replaced_type,
                        count,
                        tail,
                    };
                }
                Air::ListAccessor {
                    tipo,
                    scope,
                    names,
                    tail,
                    check_last_item,
                } => {
                    let mut replaced_type = tipo.clone();
                    replace_opaque_type(&mut replaced_type, self.data_types.clone());

                    ir_stack[index] = Air::ListAccessor {
                        scope,
                        tipo: replaced_type,
                        names,
                        tail,
                        check_last_item,
                    };
                }
                Air::ListExpose {
                    tipo,
                    scope,
                    tail_head_names,
                    tail,
                } => {
                    let mut replaced_type = tipo.clone();
                    replace_opaque_type(&mut replaced_type, self.data_types.clone());

                    ir_stack[index] = Air::ListExpose {
                        scope,
                        tipo: replaced_type,
                        tail_head_names,
                        tail,
                    };
                }
                Air::Builtin { tipo, scope, func } => {
                    let mut replaced_type = tipo.clone();
                    replace_opaque_type(&mut replaced_type, self.data_types.clone());

                    ir_stack[index] = Air::Builtin {
                        scope,
                        func,
                        tipo: replaced_type,
                    };
                }
                Air::BinOp {
                    tipo,
                    scope,
                    name,
                    count,
                } => {
                    let mut replaced_type = tipo.clone();
                    replace_opaque_type(&mut replaced_type, self.data_types.clone());

                    ir_stack[index] = Air::BinOp {
                        scope,
                        name,
                        count,
                        tipo: replaced_type,
                    };
                }
                Air::When {
                    tipo,
                    scope,
                    subject_name,
                } => {
                    let mut replaced_type = tipo.clone();
                    replace_opaque_type(&mut replaced_type, self.data_types.clone());

                    ir_stack[index] = Air::When {
                        scope,
                        tipo: replaced_type,
                        subject_name,
                    };
                }
                Air::Clause {
                    tipo,
                    scope,
                    subject_name,
                    complex_clause,
                } => {
                    let mut replaced_type = tipo.clone();
                    replace_opaque_type(&mut replaced_type, self.data_types.clone());

                    ir_stack[index] = Air::Clause {
                        scope,
                        tipo: replaced_type,
                        subject_name,
                        complex_clause,
                    };
                }
                Air::ListClause {
                    tipo,
                    scope,
                    tail_name,
                    next_tail_name,
                    complex_clause,
                } => {
                    let mut replaced_type = tipo.clone();
                    replace_opaque_type(&mut replaced_type, self.data_types.clone());

                    ir_stack[index] = Air::ListClause {
                        scope,
                        tipo: replaced_type,
                        tail_name,
                        next_tail_name,
                        complex_clause,
                    };
                }
                Air::TupleClause {
                    tipo,
                    scope,
                    indices,
                    predefined_indices,
                    subject_name,
                    count,
                    complex_clause,
                } => {
                    let mut replaced_type = tipo.clone();
                    replace_opaque_type(&mut replaced_type, self.data_types.clone());

                    ir_stack[index] = Air::TupleClause {
                        scope,
                        tipo: replaced_type,
                        indices,
                        predefined_indices,
                        subject_name,
                        count,
                        complex_clause,
                    };
                }
                Air::ClauseGuard {
                    tipo,
                    scope,
                    subject_name,
                } => {
                    let mut replaced_type = tipo.clone();
                    replace_opaque_type(&mut replaced_type, self.data_types.clone());

                    ir_stack[index] = Air::ClauseGuard {
                        scope,
                        subject_name,
                        tipo: replaced_type,
                    };
                }
                Air::ListClauseGuard {
                    tipo,
                    scope,
                    tail_name,
                    next_tail_name,
                    inverse,
                } => {
                    let mut replaced_type = tipo.clone();
                    replace_opaque_type(&mut replaced_type, self.data_types.clone());

                    ir_stack[index] = Air::ListClauseGuard {
                        scope,
                        tipo: replaced_type,
                        tail_name,
                        next_tail_name,
                        inverse,
                    };
                }
                Air::Tuple { tipo, scope, count } => {
                    let mut replaced_type = tipo.clone();
                    replace_opaque_type(&mut replaced_type, self.data_types.clone());

                    ir_stack[index] = Air::Tuple {
                        scope,
                        tipo: replaced_type,
                        count,
                    };
                }
                Air::TupleIndex {
                    tipo,
                    scope,
                    tuple_index,
                } => {
                    let mut replaced_type = tipo.clone();
                    replace_opaque_type(&mut replaced_type, self.data_types.clone());

                    ir_stack[index] = Air::TupleIndex {
                        scope,
                        tipo: replaced_type,
                        tuple_index,
                    };
                }
                Air::Todo { tipo, scope, label } => {
                    let mut replaced_type = tipo.clone();
                    replace_opaque_type(&mut replaced_type, self.data_types.clone());

                    ir_stack[index] = Air::Todo {
                        scope,
                        label,
                        tipo: replaced_type,
                    };
                }
                Air::ErrorTerm { tipo, scope, label } => {
                    let mut replaced_type = tipo.clone();
                    replace_opaque_type(&mut replaced_type, self.data_types.clone());

                    ir_stack[index] = Air::ErrorTerm {
                        scope,
                        tipo: replaced_type,
                        label,
                    };
                }
                Air::Trace { tipo, scope, text } => {
                    let mut replaced_type = tipo.clone();
                    replace_opaque_type(&mut replaced_type, self.data_types.clone());

                    ir_stack[index] = Air::Trace {
                        scope,
                        text,
                        tipo: replaced_type,
                    };
                }
                Air::TupleAccessor {
                    tipo,
                    scope,
                    names,
                    check_last_item,
                } => {
                    let mut replaced_type = tipo.clone();
                    replace_opaque_type(&mut replaced_type, self.data_types.clone());

                    ir_stack[index] = Air::TupleAccessor {
                        scope,
                        names,
                        tipo: replaced_type,
                        check_last_item,
                    };
                }
                Air::RecordUpdate {
                    highest_index,
                    indices,
                    scope,
                    tipo,
                } => {
                    let mut new_indices = vec![];
                    for (ind, tipo) in indices {
                        let mut replaced_type = tipo.clone();
                        replace_opaque_type(&mut replaced_type, self.data_types.clone());
                        new_indices.push((ind, replaced_type));
                    }

                    ir_stack[index] = Air::RecordUpdate {
                        scope,
                        indices: new_indices,
                        highest_index,
                        tipo,
                    };
                }
                Air::Record {
                    constr_index,
                    tipo,
                    count,
                    scope,
                } => {
                    if check_replaceable_opaque_type(&tipo, self.data_types) {
                        indices_to_remove.push(index);
                    } else {
                        let mut replaced_type = tipo.clone();
                        replace_opaque_type(&mut replaced_type, self.data_types.clone());

                        ir_stack[index] = Air::Record {
                            scope,
                            constr_index,
                            tipo: replaced_type,
                            count,
                        };
                    }
                }
                Air::RecordAccess {
                    record_index,
                    tipo,
                    scope,
                } => {
                    let record = ir_stack[index + 1].clone();
                    let record_type = record.tipo();
                    if let Some(record_type) = record_type {
                        if check_replaceable_opaque_type(&record_type, self.data_types) {
                            indices_to_remove.push(index);
                        } else {
                            let mut replaced_type = tipo.clone();
                            replace_opaque_type(&mut replaced_type, self.data_types.clone());

                            ir_stack[index] = Air::RecordAccess {
                                scope,
                                record_index,
                                tipo: replaced_type,
                            };
                        }
                    } else {
                        let mut replaced_type = tipo.clone();
                        replace_opaque_type(&mut replaced_type, self.data_types.clone());

                        ir_stack[index] = Air::RecordAccess {
                            scope,
                            record_index,
                            tipo: replaced_type,
                        };
                    }
                }
                Air::FieldsExpose {
                    indices,
                    scope,
                    check_last_item,
                } => {
                    let record = ir_stack[index + 1].clone();
                    let record_type = record.tipo();
                    if let Some(record_type) = record_type {
                        if check_replaceable_opaque_type(&record_type, self.data_types) {
                            ir_stack[index] = Air::Let {
                                scope,
                                name: indices[0].1.clone(),
                            };
                        } else {
                            let mut new_indices = vec![];
                            for (ind, name, tipo) in indices {
                                let mut replaced_type = tipo.clone();
                                replace_opaque_type(&mut replaced_type, self.data_types.clone());
                                new_indices.push((ind, name, replaced_type));
                            }

                            ir_stack[index] = Air::FieldsExpose {
                                scope,
                                indices: new_indices,
                                check_last_item,
                            };
                        }
                    } else {
                        let mut new_indices = vec![];
                        for (ind, name, tipo) in indices {
                            let mut replaced_type = tipo.clone();
                            replace_opaque_type(&mut replaced_type, self.data_types.clone());
                            new_indices.push((ind, name, replaced_type));
                        }

                        ir_stack[index] = Air::FieldsExpose {
                            scope,
                            indices: new_indices,
                            check_last_item,
                        };
                    }
                }
                Air::Call { scope, count, tipo } => {
                    let mut replaced_type = tipo.clone();
                    replace_opaque_type(&mut replaced_type, self.data_types.clone());

                    ir_stack[index] = Air::Call {
                        scope,
                        tipo: replaced_type,
                        count,
                    };
                }
                Air::If { scope, tipo } => {
                    let mut replaced_type = tipo.clone();
                    replace_opaque_type(&mut replaced_type, self.data_types.clone());

                    ir_stack[index] = Air::If {
                        scope,
                        tipo: replaced_type,
                    };
                }
                Air::UnWrapData { scope, tipo } => {
                    let mut replaced_type = tipo.clone();
                    replace_opaque_type(&mut replaced_type, self.data_types.clone());

                    ir_stack[index] = Air::UnWrapData {
                        scope,
                        tipo: replaced_type,
                    };
                }
                _ => {}
            }
        }

        for index in indices_to_remove.into_iter().rev() {
            ir_stack.remove(index);
        }
    }

    fn uplc_code_gen(&mut self, ir_stack: &mut Vec<Air>) -> Term<Name> {
        let mut arg_stack: Vec<Term<Name>> = vec![];

        while let Some(ir_element) = ir_stack.pop() {
            self.gen_uplc(ir_element, &mut arg_stack);
        }

        arg_stack[0].clone()
    }

    fn gen_uplc(&mut self, ir: Air, arg_stack: &mut Vec<Term<Name>>) {
        match ir {
            Air::Int { value, .. } => {
                let integer = value.parse().unwrap();

                let term = Term::Constant(UplcConstant::Integer(integer));

                arg_stack.push(term);
            }
            Air::String { value, .. } => {
                let term = Term::Constant(UplcConstant::String(value));

                arg_stack.push(term);
            }
            Air::ByteArray { bytes, .. } => {
                let term = Term::Constant(UplcConstant::ByteString(bytes));
                arg_stack.push(term);
            }
            Air::Bool { value, .. } => {
                let term = Term::Constant(UplcConstant::Bool(value));
                arg_stack.push(term);
            }
            Air::Var {
                name,
                constructor,
                variant_name,
                ..
            } => {
                match &constructor.variant {
                    ValueConstructorVariant::LocalVariable { .. } => {
                        arg_stack.push(Term::Var(Name {
                            text: name,
                            unique: 0.into(),
                        }))
                    }
                    ValueConstructorVariant::ModuleConstant { .. } => {
                        unreachable!()
                    }
                    ValueConstructorVariant::ModuleFn {
                        name: func_name,
                        module,
                        ..
                    } => {
                        let name = if (*func_name == name
                            || name == format!("{module}_{func_name}"))
                            && !module.is_empty()
                        {
                            format!("{module}_{func_name}{variant_name}")
                        } else {
                            format!("{func_name}{variant_name}")
                        };

                        arg_stack.push(Term::Var(Name {
                            text: name,
                            unique: 0.into(),
                        }));
                    }
                    ValueConstructorVariant::Record {
                        name: constr_name, ..
                    } => {
                        if constructor.tipo.is_bool() {
                            arg_stack
                                .push(Term::Constant(UplcConstant::Bool(constr_name == "True")));
                        } else if constructor.tipo.is_void() {
                            arg_stack.push(Term::Constant(UplcConstant::Unit));
                        } else {
                            let data_type = lookup_data_type_by_tipo(
                                self.data_types.clone(),
                                &constructor.tipo,
                            )
                            .unwrap();

                            let (constr_index, _) = data_type
                                .constructors
                                .iter()
                                .enumerate()
                                .find(|(_, x)| x.name == *constr_name)
                                .unwrap();

                            let fields =
                                Term::Constant(UplcConstant::ProtoList(UplcType::Data, vec![]));

                            let term = apply_wrap(
                                apply_wrap(
                                    Term::Builtin(DefaultFunction::ConstrData),
                                    Term::Constant(UplcConstant::Integer(
                                        constr_index.try_into().unwrap(),
                                    )),
                                ),
                                fields,
                            );

                            arg_stack.push(term);
                        }
                    }
                };
            }
            Air::Void { .. } => {
                arg_stack.push(Term::Constant(UplcConstant::Unit));
            }
            Air::List {
                count, tipo, tail, ..
            } => {
                let mut args = vec![];

                for _ in 0..count {
                    let arg = arg_stack.pop().unwrap();
                    args.push(arg);
                }
                let mut constants = vec![];
                for arg in &args {
                    if let Term::Constant(c) = arg {
                        constants.push(c.clone())
                    }
                }

                let list_type = tipo.get_inner_types()[0].clone();

                if constants.len() == args.len() && !tail {
                    let list = if tipo.is_map() {
                        let mut convert_keys = vec![];
                        let mut convert_values = vec![];
                        for constant in constants {
                            match constant {
                                UplcConstant::ProtoPair(_, _, fst, snd) => {
                                    convert_keys.push(*fst);
                                    convert_values.push(*snd);
                                }
                                _ => unreachable!(),
                            }
                        }
                        convert_keys = convert_constants_to_data(convert_keys);
                        convert_values = convert_constants_to_data(convert_values);

                        Term::Constant(UplcConstant::ProtoList(
                            UplcType::Pair(UplcType::Data.into(), UplcType::Data.into()),
                            convert_keys
                                .into_iter()
                                .zip(convert_values.into_iter())
                                .map(|(key, value)| {
                                    UplcConstant::ProtoPair(
                                        UplcType::Data,
                                        UplcType::Data,
                                        key.into(),
                                        value.into(),
                                    )
                                })
                                .collect_vec(),
                        ))
                    } else {
                        Term::Constant(UplcConstant::ProtoList(
                            UplcType::Data,
                            convert_constants_to_data(constants),
                        ))
                    };

                    arg_stack.push(list);
                } else {
                    let mut term = if tail {
                        arg_stack.pop().unwrap()
                    } else if tipo.is_map() {
                        Term::Constant(UplcConstant::ProtoList(
                            UplcType::Pair(UplcType::Data.into(), UplcType::Data.into()),
                            vec![],
                        ))
                    } else {
                        Term::Constant(UplcConstant::ProtoList(UplcType::Data, vec![]))
                    };

                    for arg in args.into_iter().rev() {
                        let list_item = if tipo.is_map() {
                            arg
                        } else {
                            convert_type_to_data(arg, &list_type)
                        };
                        term = apply_wrap(
                            apply_wrap(
                                Term::Builtin(DefaultFunction::MkCons).force_wrap(),
                                list_item,
                            ),
                            term,
                        );
                    }
                    arg_stack.push(term);
                }
            }
            Air::ListAccessor {
                names,
                tail,
                tipo,
                check_last_item,
                ..
            } => {
                let value = arg_stack.pop().unwrap();
                let mut term = arg_stack.pop().unwrap();

                let mut id_list = vec![];

                for _ in 0..names.len() {
                    id_list.push(self.id_gen.next());
                }

                let current_index = 0;
                let (first_name, names) = names.split_first().unwrap();

                let list_id = self.id_gen.next();

                let head_list = if tipo.is_map() {
                    apply_wrap(
                        Term::Builtin(DefaultFunction::HeadList).force_wrap(),
                        Term::Var(Name {
                            text: format!("__list_{}", list_id),
                            unique: 0.into(),
                        }),
                    )
                } else {
                    convert_data_to_type(
                        apply_wrap(
                            Term::Builtin(DefaultFunction::HeadList).force_wrap(),
                            Term::Var(Name {
                                text: format!("__list_{}", list_id),
                                unique: 0.into(),
                            }),
                        ),
                        &tipo.get_inner_types()[0],
                    )
                };

                let inner_types = tipo
                    .get_inner_types()
                    .into_iter()
                    .cycle()
                    .take(names.len())
                    .collect_vec();

                term = apply_wrap(
                    Term::Lambda {
                        parameter_name: Name {
                            text: format!("__list_{}", list_id),
                            unique: 0.into(),
                        },
                        body: apply_wrap(
                            Term::Lambda {
                                parameter_name: Name {
                                    text: first_name.clone(),
                                    unique: 0.into(),
                                },
                                body: apply_wrap(
                                    list_access_to_uplc(
                                        names,
                                        &id_list,
                                        tail,
                                        current_index,
                                        term,
                                        inner_types,
                                        check_last_item,
                                    ),
                                    apply_wrap(
                                        Term::Builtin(DefaultFunction::TailList).force_wrap(),
                                        Term::Var(Name {
                                            text: format!("__list_{}", list_id),
                                            unique: 0.into(),
                                        }),
                                    ),
                                )
                                .into(),
                            },
                            head_list,
                        )
                        .into(),
                    },
                    value,
                );

                arg_stack.push(term);
            }
            Air::ListExpose {
                tail_head_names,
                tail,
                tipo,
                ..
            } => {
                let mut term = arg_stack.pop().unwrap();

                if let Some((tail_var, tail_name)) = tail {
                    term = apply_wrap(
                        Term::Lambda {
                            parameter_name: Name {
                                text: tail_name,
                                unique: 0.into(),
                            },
                            body: term.into(),
                        },
                        apply_wrap(
                            Term::Builtin(DefaultFunction::TailList).force_wrap(),
                            Term::Var(Name {
                                text: tail_var,
                                unique: 0.into(),
                            }),
                        ),
                    );
                }

                for (tail_var, head_name) in tail_head_names.into_iter().rev() {
                    let head_list = if tipo.is_map() {
                        apply_wrap(
                            Term::Force(Term::Builtin(DefaultFunction::HeadList).into()),
                            Term::Var(Name {
                                text: tail_var,
                                unique: 0.into(),
                            }),
                        )
                    } else {
                        convert_data_to_type(
                            apply_wrap(
                                Term::Builtin(DefaultFunction::HeadList).force_wrap(),
                                Term::Var(Name {
                                    text: tail_var,
                                    unique: 0.into(),
                                }),
                            ),
                            &tipo.get_inner_types()[0],
                        )
                    };
                    term = apply_wrap(
                        Term::Lambda {
                            parameter_name: Name {
                                text: head_name,
                                unique: 0.into(),
                            },
                            body: term.into(),
                        },
                        head_list,
                    );
                }

                arg_stack.push(term);
            }
            Air::Fn { params, .. } => {
                let mut term = arg_stack.pop().unwrap();

                for param in params.iter().rev() {
                    term = Term::Lambda {
                        parameter_name: Name {
                            text: param.clone(),
                            unique: 0.into(),
                        },
                        body: term.into(),
                    };
                }

                arg_stack.push(term);
            }
            Air::Call { count, .. } => {
                if count >= 1 {
                    let mut term = arg_stack.pop().unwrap();

                    for _ in 0..count {
                        let arg = arg_stack.pop().unwrap();

                        term = apply_wrap(term, arg);
                    }
                    arg_stack.push(term);
                } else {
                    let term = arg_stack.pop().unwrap();

                    let zero_arg_functions = self.zero_arg_functions.clone();
                    let mut anon_func = true;

                    if let Term::Var(Name { text, .. }) = term.clone() {
                        for (
                            FunctionAccessKey {
                                module_name,
                                function_name,
                                variant_name,
                            },
                            ir,
                        ) in zero_arg_functions.into_iter()
                        {
                            let name_module =
                                format!("{module_name}_{function_name}{variant_name}");
                            let name = format!("{function_name}{variant_name}");
                            if text == name || text == name_module {
                                let mut term = self.uplc_code_gen(&mut ir.clone());
                                term = builder::constr_get_field(term);
                                term = builder::constr_fields_exposer(term);

                                let mut program: Program<Name> = Program {
                                    version: (1, 0, 0),
                                    term,
                                };

                                let mut interner = Interner::new();

                                interner.program(&mut program);

                                let eval_program: Program<NamedDeBruijn> =
                                    program.try_into().unwrap();

                                let evaluated_term: Term<NamedDeBruijn> =
                                    eval_program.eval(ExBudget::default()).0.unwrap();

                                arg_stack.push(evaluated_term.try_into().unwrap());
                                anon_func = false;
                            }
                        }
                    }
                    if anon_func {
                        arg_stack.push(term);
                    }
                }
            }
            Air::Builtin { func, tipo, .. } => match func {
                DefaultFunction::FstPair | DefaultFunction::SndPair | DefaultFunction::HeadList => {
                    let id = self.id_gen.next();
                    let mut term: Term<Name> = func.into();
                    for _ in 0..func.force_count() {
                        term = term.force_wrap();
                    }

                    term = apply_wrap(
                        term,
                        Term::Var(Name {
                            text: format!("__arg_{}", id),
                            unique: 0.into(),
                        }),
                    );

                    let inner_type = if matches!(func, DefaultFunction::SndPair) {
                        tipo.get_inner_types()[0].get_inner_types()[1].clone()
                    } else {
                        tipo.get_inner_types()[0].get_inner_types()[0].clone()
                    };

                    term = convert_data_to_type(term, &inner_type);
                    term = Term::Lambda {
                        parameter_name: Name {
                            text: format!("__arg_{}", id),
                            unique: 0.into(),
                        },
                        body: term.into(),
                    };

                    arg_stack.push(term);
                }
                DefaultFunction::MkCons => todo!(),
                DefaultFunction::MkPairData => todo!(),
                _ => {
                    let mut term = Term::Builtin(func);
                    for _ in 0..func.force_count() {
                        term = term.force_wrap();
                    }
                    arg_stack.push(term);
                }
            },
            Air::BinOp { name, tipo, .. } => {
                let left = arg_stack.pop().unwrap();
                let right = arg_stack.pop().unwrap();

                let default_builtin = if tipo.is_int() {
                    DefaultFunction::EqualsInteger
                } else if tipo.is_string() {
                    DefaultFunction::EqualsString
                } else if tipo.is_bytearray() {
                    DefaultFunction::EqualsByteString
                } else {
                    DefaultFunction::EqualsData
                };

                let term = match name {
                    BinOp::And => {
                        delayed_if_else(left, right, Term::Constant(UplcConstant::Bool(false)))
                    }
                    BinOp::Or => {
                        delayed_if_else(left, Term::Constant(UplcConstant::Bool(true)), right)
                    }

                    BinOp::Eq => {
                        if tipo.is_bool() {
                            let term = delayed_if_else(
                                left,
                                right.clone(),
                                if_else(
                                    right,
                                    Term::Constant(UplcConstant::Bool(false)),
                                    Term::Constant(UplcConstant::Bool(true)),
                                ),
                            );
                            arg_stack.push(term);
                            return;
                        } else if tipo.is_map() {
                            let term = apply_wrap(
                                apply_wrap(
                                    default_builtin.into(),
                                    apply_wrap(DefaultFunction::MapData.into(), left),
                                ),
                                apply_wrap(DefaultFunction::MapData.into(), right),
                            );

                            arg_stack.push(term);
                            return;
                        } else if tipo.is_tuple()
                            && matches!(tipo.clone().get_uplc_type(), UplcType::Pair(_, _))
                        {
                            let term = apply_wrap(
                                apply_wrap(
                                    default_builtin.into(),
                                    apply_wrap(
                                        DefaultFunction::MapData.into(),
                                        apply_wrap(
                                            apply_wrap(
                                                Term::Builtin(DefaultFunction::MkCons).force_wrap(),
                                                left,
                                            ),
                                            Term::Constant(UplcConstant::ProtoList(
                                                UplcType::Pair(
                                                    UplcType::Data.into(),
                                                    UplcType::Data.into(),
                                                ),
                                                vec![],
                                            )),
                                        ),
                                    ),
                                ),
                                apply_wrap(
                                    DefaultFunction::MapData.into(),
                                    apply_wrap(
                                        apply_wrap(
                                            Term::Builtin(DefaultFunction::MkCons).force_wrap(),
                                            right,
                                        ),
                                        Term::Constant(UplcConstant::ProtoList(
                                            UplcType::Pair(
                                                UplcType::Data.into(),
                                                UplcType::Data.into(),
                                            ),
                                            vec![],
                                        )),
                                    ),
                                ),
                            );

                            arg_stack.push(term);
                            return;
                        } else if tipo.is_list() || tipo.is_tuple() {
                            let term = apply_wrap(
                                apply_wrap(
                                    default_builtin.into(),
                                    apply_wrap(DefaultFunction::ListData.into(), left),
                                ),
                                apply_wrap(DefaultFunction::ListData.into(), right),
                            );

                            arg_stack.push(term);
                            return;
                        } else if tipo.is_void() {
                            arg_stack.push(Term::Constant(UplcConstant::Bool(true)));
                            return;
                        }

                        apply_wrap(apply_wrap(default_builtin.into(), left), right)
                    }
                    BinOp::NotEq => {
                        if tipo.is_bool() {
                            let term = delayed_if_else(
                                left,
                                if_else(
                                    right.clone(),
                                    Term::Constant(UplcConstant::Bool(false)),
                                    Term::Constant(UplcConstant::Bool(true)),
                                ),
                                right,
                            );
                            arg_stack.push(term);
                            return;
                        } else if tipo.is_map() {
                            let term = if_else(
                                apply_wrap(
                                    apply_wrap(
                                        default_builtin.into(),
                                        apply_wrap(DefaultFunction::MapData.into(), left),
                                    ),
                                    apply_wrap(DefaultFunction::MapData.into(), right),
                                ),
                                Term::Constant(UplcConstant::Bool(false)),
                                Term::Constant(UplcConstant::Bool(true)),
                            );

                            arg_stack.push(term);
                            return;
                        } else if tipo.is_tuple()
                            && matches!(tipo.clone().get_uplc_type(), UplcType::Pair(_, _))
                        {
                            let mut term = apply_wrap(
                                apply_wrap(
                                    default_builtin.into(),
                                    apply_wrap(
                                        DefaultFunction::MapData.into(),
                                        apply_wrap(
                                            apply_wrap(
                                                Term::Builtin(DefaultFunction::MkCons).force_wrap(),
                                                left,
                                            ),
                                            Term::Constant(UplcConstant::ProtoList(
                                                UplcType::Pair(
                                                    UplcType::Data.into(),
                                                    UplcType::Data.into(),
                                                ),
                                                vec![],
                                            )),
                                        ),
                                    ),
                                ),
                                apply_wrap(
                                    DefaultFunction::MapData.into(),
                                    apply_wrap(
                                        apply_wrap(
                                            Term::Builtin(DefaultFunction::MkCons).force_wrap(),
                                            right,
                                        ),
                                        Term::Constant(UplcConstant::ProtoList(
                                            UplcType::Pair(
                                                UplcType::Data.into(),
                                                UplcType::Data.into(),
                                            ),
                                            vec![],
                                        )),
                                    ),
                                ),
                            );

                            term = if_else(
                                term,
                                Term::Constant(UplcConstant::Bool(false)),
                                Term::Constant(UplcConstant::Bool(true)),
                            );
                            arg_stack.push(term);
                            return;
                        } else if tipo.is_list() || tipo.is_tuple() {
                            let term = if_else(
                                apply_wrap(
                                    apply_wrap(
                                        default_builtin.into(),
                                        apply_wrap(DefaultFunction::ListData.into(), left),
                                    ),
                                    apply_wrap(DefaultFunction::ListData.into(), right),
                                ),
                                Term::Constant(UplcConstant::Bool(false)),
                                Term::Constant(UplcConstant::Bool(true)),
                            );

                            arg_stack.push(term);
                            return;
                        } else if tipo.is_void() {
                            arg_stack.push(Term::Constant(UplcConstant::Bool(false)));
                            return;
                        }

                        if_else(
                            apply_wrap(apply_wrap(default_builtin.into(), left), right),
                            Term::Constant(UplcConstant::Bool(false)),
                            Term::Constant(UplcConstant::Bool(true)),
                        )
                    }
                    BinOp::LtInt => apply_wrap(
                        apply_wrap(DefaultFunction::LessThanInteger.into(), left),
                        right,
                    ),

                    BinOp::LtEqInt => apply_wrap(
                        apply_wrap(DefaultFunction::LessThanEqualsInteger.into(), left),
                        right,
                    ),
                    BinOp::GtEqInt => apply_wrap(
                        apply_wrap(DefaultFunction::LessThanEqualsInteger.into(), right),
                        left,
                    ),
                    BinOp::GtInt => apply_wrap(
                        apply_wrap(DefaultFunction::LessThanInteger.into(), right),
                        left,
                    ),
                    BinOp::AddInt => {
                        apply_wrap(apply_wrap(DefaultFunction::AddInteger.into(), left), right)
                    }
                    BinOp::SubInt => apply_wrap(
                        apply_wrap(DefaultFunction::SubtractInteger.into(), left),
                        right,
                    ),
                    BinOp::MultInt => apply_wrap(
                        apply_wrap(DefaultFunction::MultiplyInteger.into(), left),
                        right,
                    ),
                    BinOp::DivInt => apply_wrap(
                        apply_wrap(DefaultFunction::DivideInteger.into(), left),
                        right,
                    ),
                    BinOp::ModInt => {
                        apply_wrap(apply_wrap(DefaultFunction::ModInteger.into(), left), right)
                    }
                };
                arg_stack.push(term);
            }
            Air::DefineFunc {
                func_name,
                params,
                recursive,
                module_name,
                variant_name,
                ..
            } => {
                let func_name = if module_name.is_empty() {
                    format!("{func_name}{variant_name}")
                } else {
                    format!("{module_name}_{func_name}{variant_name}")
                };
                let mut func_body = arg_stack.pop().unwrap();

                let mut term = arg_stack.pop().unwrap();

                for param in params.iter().rev() {
                    func_body = Term::Lambda {
                        parameter_name: Name {
                            text: param.clone(),
                            unique: 0.into(),
                        },
                        body: func_body.into(),
                    };
                }

                if !recursive {
                    term = apply_wrap(
                        Term::Lambda {
                            parameter_name: Name {
                                text: func_name,
                                unique: 0.into(),
                            },
                            body: term.into(),
                        },
                        func_body,
                    );

                    arg_stack.push(term);
                } else {
                    func_body = Term::Lambda {
                        parameter_name: Name {
                            text: func_name.clone(),
                            unique: 0.into(),
                        },
                        body: func_body.into(),
                    };

                    term = apply_wrap(
                        Term::Lambda {
                            parameter_name: Name {
                                text: func_name.clone(),
                                unique: 0.into(),
                            },
                            body: apply_wrap(
                                Term::Lambda {
                                    parameter_name: Name {
                                        text: func_name.clone(),
                                        unique: 0.into(),
                                    },
                                    body: term.into(),
                                },
                                apply_wrap(
                                    Term::Var(Name {
                                        text: func_name.clone(),
                                        unique: 0.into(),
                                    }),
                                    Term::Var(Name {
                                        text: func_name,
                                        unique: 0.into(),
                                    }),
                                ),
                            )
                            .into(),
                        },
                        func_body,
                    );

                    arg_stack.push(term);
                }
            }
            Air::Let { name, .. } => {
                let arg = arg_stack.pop().unwrap();

                let mut term = arg_stack.pop().unwrap();

                term = apply_wrap(
                    Term::Lambda {
                        parameter_name: Name {
                            text: name,
                            unique: 0.into(),
                        },
                        body: term.into(),
                    },
                    arg,
                );

                arg_stack.push(term);
            }
            Air::UnWrapData { tipo, .. } => {
                let mut term = arg_stack.pop().unwrap();

                term = convert_data_to_type(term, &tipo);

                arg_stack.push(term);
            }
            Air::AssertConstr { constr_index, .. } => {
                let constr = arg_stack.pop().unwrap();

                let mut term = arg_stack.pop().unwrap();

                let error_term = apply_wrap(
                    apply_wrap(
                        Term::Builtin(DefaultFunction::Trace).force_wrap(),
                        Term::Constant(UplcConstant::String(
                            "Asserted on incorrect constructor variant.".to_string(),
                        )),
                    ),
                    Term::Delay(Term::Error.into()),
                )
                .force_wrap();

                term = delayed_if_else(
                    apply_wrap(
                        apply_wrap(
                            DefaultFunction::EqualsInteger.into(),
                            Term::Constant(UplcConstant::Integer(constr_index as i128)),
                        ),
                        constr_index_exposer(constr),
                    ),
                    term,
                    error_term,
                );

                arg_stack.push(term);
            }
            Air::When {
                subject_name, tipo, ..
            } => {
                let subject = arg_stack.pop().unwrap();

                let mut term = arg_stack.pop().unwrap();

                term = if tipo.is_int()
                    || tipo.is_bytearray()
                    || tipo.is_string()
                    || tipo.is_list()
                    || tipo.is_tuple()
                    || tipo.is_bool()
                {
                    apply_wrap(
                        Term::Lambda {
                            parameter_name: Name {
                                text: subject_name,
                                unique: 0.into(),
                            },
                            body: term.into(),
                        },
                        subject,
                    )
                } else {
                    apply_wrap(
                        Term::Lambda {
                            parameter_name: Name {
                                text: subject_name,
                                unique: 0.into(),
                            },
                            body: term.into(),
                        },
                        constr_index_exposer(subject),
                    )
                };

                arg_stack.push(term);
            }
            Air::Clause {
                tipo,
                subject_name,
                complex_clause,
                ..
            } => {
                // clause to compare
                let clause = arg_stack.pop().unwrap();

                // the body to be run if the clause matches
                let body = arg_stack.pop().unwrap();

                // the next branch in the when expression
                let mut term = arg_stack.pop().unwrap();

                if tipo.is_bool() {
                    if complex_clause {
                        let other_clauses = term;
                        if matches!(clause, Term::Constant(UplcConstant::Bool(true))) {
                            term = if_else(
                                Term::Var(Name {
                                    text: subject_name,
                                    unique: 0.into(),
                                }),
                                Term::Delay(body.into()),
                                Term::Var(Name {
                                    text: "__other_clauses_delayed".to_string(),
                                    unique: 0.into(),
                                }),
                            )
                            .force_wrap();
                        } else {
                            term = if_else(
                                Term::Var(Name {
                                    text: subject_name,
                                    unique: 0.into(),
                                }),
                                Term::Var(Name {
                                    text: "__other_clauses_delayed".to_string(),
                                    unique: 0.into(),
                                }),
                                Term::Delay(body.into()),
                            )
                            .force_wrap();
                        }

                        term = apply_wrap(
                            Term::Lambda {
                                parameter_name: Name {
                                    text: "__other_clauses_delayed".to_string(),
                                    unique: 0.into(),
                                },
                                body: term.into(),
                            },
                            Term::Delay(other_clauses.into()),
                        );
                    } else if matches!(clause, Term::Constant(UplcConstant::Bool(true))) {
                        term = delayed_if_else(
                            Term::Var(Name {
                                text: subject_name,
                                unique: 0.into(),
                            }),
                            body,
                            term,
                        );
                    } else {
                        term = delayed_if_else(
                            Term::Var(Name {
                                text: subject_name,
                                unique: 0.into(),
                            }),
                            term,
                            body,
                        );
                    }
                } else {
                    let checker = if tipo.is_int() {
                        apply_wrap(
                            DefaultFunction::EqualsInteger.into(),
                            Term::Var(Name {
                                text: subject_name,
                                unique: 0.into(),
                            }),
                        )
                    } else if tipo.is_bytearray() {
                        apply_wrap(
                            DefaultFunction::EqualsByteString.into(),
                            Term::Var(Name {
                                text: subject_name,
                                unique: 0.into(),
                            }),
                        )
                    } else if tipo.is_string() {
                        apply_wrap(
                            DefaultFunction::EqualsString.into(),
                            Term::Var(Name {
                                text: subject_name,
                                unique: 0.into(),
                            }),
                        )
                    } else if tipo.is_list() || tipo.is_tuple() {
                        unreachable!()
                    } else {
                        apply_wrap(
                            DefaultFunction::EqualsInteger.into(),
                            Term::Var(Name {
                                text: subject_name,
                                unique: 0.into(),
                            }),
                        )
                    };

                    if complex_clause {
                        term = apply_wrap(
                            Term::Lambda {
                                parameter_name: Name {
                                    text: "__other_clauses_delayed".to_string(),
                                    unique: 0.into(),
                                },
                                body: if_else(
                                    apply_wrap(checker, clause),
                                    Term::Delay(body.into()),
                                    Term::Var(Name {
                                        text: "__other_clauses_delayed".to_string(),
                                        unique: 0.into(),
                                    }),
                                )
                                .force_wrap()
                                .into(),
                            },
                            Term::Delay(term.into()),
                        );
                    } else {
                        term = delayed_if_else(apply_wrap(checker, clause), body, term);
                    }
                }

                arg_stack.push(term);
            }
            Air::ListClause {
                tail_name,
                next_tail_name,
                complex_clause,
                ..
            } => {
                // discard to pop off
                let _ = arg_stack.pop().unwrap();

                let body = arg_stack.pop().unwrap();
                let mut term = arg_stack.pop().unwrap();

                let arg = if let Some(next_tail_name) = next_tail_name {
                    apply_wrap(
                        Term::Lambda {
                            parameter_name: Name {
                                text: next_tail_name,
                                unique: 0.into(),
                            },
                            body: term.into(),
                        },
                        apply_wrap(
                            Term::Builtin(DefaultFunction::TailList).force_wrap(),
                            Term::Var(Name {
                                text: tail_name.clone(),
                                unique: 0.into(),
                            }),
                        ),
                    )
                } else {
                    term
                };

                if complex_clause {
                    term = choose_list(
                        Term::Var(Name {
                            text: tail_name,
                            unique: 0.into(),
                        }),
                        Term::Delay(body.into()),
                        Term::Var(Name {
                            text: "__other_clauses_delayed".to_string(),
                            unique: 0.into(),
                        }),
                    )
                    .force_wrap();

                    term = apply_wrap(
                        Term::Lambda {
                            parameter_name: Name {
                                text: "__other_clauses_delayed".into(),
                                unique: 0.into(),
                            },
                            body: term.into(),
                        },
                        Term::Delay(arg.into()),
                    );
                } else {
                    term = delayed_choose_list(
                        Term::Var(Name {
                            text: tail_name,
                            unique: 0.into(),
                        }),
                        body,
                        arg,
                    );
                }

                arg_stack.push(term);
            }

            Air::WrapClause { .. } => {
                let _ = arg_stack.pop().unwrap();

                let mut term = arg_stack.pop().unwrap();
                let arg = arg_stack.pop().unwrap();

                term = apply_wrap(
                    Term::Lambda {
                        parameter_name: Name {
                            text: "__other_clauses_delayed".into(),
                            unique: 0.into(),
                        },
                        body: term.into(),
                    },
                    Term::Delay(arg.into()),
                );
                arg_stack.push(term);
            }
            Air::ClauseGuard {
                subject_name, tipo, ..
            } => {
                let condition = arg_stack.pop().unwrap();

                let then = arg_stack.pop().unwrap();

                if tipo.is_bool() {
                    let mut term = Term::Var(Name {
                        text: "__other_clauses_delayed".to_string(),
                        unique: 0.into(),
                    });
                    if matches!(condition, Term::Constant(UplcConstant::Bool(true))) {
                        term = if_else(
                            Term::Var(Name {
                                text: subject_name,
                                unique: 0.into(),
                            }),
                            Term::Delay(then.into()),
                            term,
                        )
                        .force_wrap();
                    } else {
                        term = if_else(
                            Term::Var(Name {
                                text: subject_name,
                                unique: 0.into(),
                            }),
                            term,
                            Term::Delay(then.into()),
                        )
                        .force_wrap();
                    }
                    arg_stack.push(term);
                } else {
                    let checker = if tipo.is_int() {
                        apply_wrap(
                            DefaultFunction::EqualsInteger.into(),
                            Term::Var(Name {
                                text: subject_name,
                                unique: 0.into(),
                            }),
                        )
                    } else if tipo.is_bytearray() {
                        apply_wrap(
                            DefaultFunction::EqualsByteString.into(),
                            Term::Var(Name {
                                text: subject_name,
                                unique: 0.into(),
                            }),
                        )
                    } else if tipo.is_string() {
                        apply_wrap(
                            DefaultFunction::EqualsString.into(),
                            Term::Var(Name {
                                text: subject_name,
                                unique: 0.into(),
                            }),
                        )
                    } else if tipo.is_list() || tipo.is_tuple() {
                        unreachable!()
                    } else {
                        apply_wrap(
                            DefaultFunction::EqualsInteger.into(),
                            constr_index_exposer(Term::Var(Name {
                                text: subject_name,
                                unique: 0.into(),
                            })),
                        )
                    };

                    let term = if_else(
                        apply_wrap(checker, condition),
                        Term::Delay(then.into()),
                        Term::Var(Name {
                            text: "__other_clauses_delayed".to_string(),
                            unique: 0.into(),
                        }),
                    )
                    .force_wrap();
                    arg_stack.push(term);
                }
            }
            Air::ListClauseGuard {
                tail_name,
                next_tail_name,
                inverse,
                ..
            } => {
                // discard to pop off
                let _ = arg_stack.pop().unwrap();

                // the body to be run if the clause matches
                // the next branch in the when expression
                let mut term = arg_stack.pop().unwrap();

                term = if let Some(next_tail_name) = next_tail_name {
                    apply_wrap(
                        Term::Lambda {
                            parameter_name: Name {
                                text: next_tail_name,
                                unique: 0.into(),
                            },
                            body: term.into(),
                        },
                        apply_wrap(
                            Term::Builtin(DefaultFunction::TailList).force_wrap(),
                            Term::Var(Name {
                                text: tail_name.clone(),
                                unique: 0.into(),
                            }),
                        ),
                    )
                } else {
                    term
                };

                if !inverse {
                    term = choose_list(
                        Term::Var(Name {
                            text: tail_name,
                            unique: 0.into(),
                        }),
                        Term::Delay(term.into()),
                        Term::Var(Name {
                            text: "__other_clauses_delayed".to_string(),
                            unique: 0.into(),
                        }),
                    )
                    .force_wrap();
                } else {
                    term = choose_list(
                        Term::Var(Name {
                            text: tail_name,
                            unique: 0.into(),
                        }),
                        Term::Var(Name {
                            text: "__other_clauses_delayed".to_string(),
                            unique: 0.into(),
                        }),
                        Term::Delay(term.into()),
                    )
                    .force_wrap();
                }

                arg_stack.push(term);
            }
            Air::Finally { .. } => {
                let _clause = arg_stack.pop().unwrap();
            }
            Air::If { .. } => {
                let condition = arg_stack.pop().unwrap();
                let then = arg_stack.pop().unwrap();
                let mut term = arg_stack.pop().unwrap();

                term = delayed_if_else(condition, then, term);

                arg_stack.push(term);
            }
            Air::Record {
                constr_index,
                tipo,
                count,
                ..
            } => {
                let mut arg_vec = vec![];
                for _ in 0..count {
                    arg_vec.push(arg_stack.pop().unwrap());
                }

                let mut term = Term::Constant(UplcConstant::ProtoList(UplcType::Data, vec![]));

                for (index, arg) in arg_vec.iter().enumerate().rev() {
                    term = apply_wrap(
                        apply_wrap(
                            Term::Builtin(DefaultFunction::MkCons).force_wrap(),
                            convert_type_to_data(arg.clone(), &tipo.arg_types().unwrap()[index]),
                        ),
                        term,
                    );
                }

                term = apply_wrap(
                    apply_wrap(
                        DefaultFunction::ConstrData.into(),
                        Term::Constant(UplcConstant::Integer(constr_index as i128)),
                    ),
                    term,
                );

                if arg_vec.iter().all(|item| matches!(item, Term::Constant(_))) {
                    let mut program: Program<Name> = Program {
                        version: (1, 0, 0),
                        term,
                    };

                    let mut interner = Interner::new();

                    interner.program(&mut program);

                    let eval_program: Program<NamedDeBruijn> = program.try_into().unwrap();

                    let evaluated_term: Term<NamedDeBruijn> =
                        eval_program.eval(ExBudget::default()).0.unwrap();
                    term = evaluated_term.try_into().unwrap();
                }

                arg_stack.push(term);
            }
            Air::RecordAccess {
                record_index, tipo, ..
            } => {
                let constr = arg_stack.pop().unwrap();

                let mut term = apply_wrap(
                    apply_wrap(
                        Term::Var(Name {
                            text: CONSTR_GET_FIELD.to_string(),
                            unique: 0.into(),
                        }),
                        apply_wrap(
                            Term::Var(Name {
                                text: CONSTR_FIELDS_EXPOSER.to_string(),
                                unique: 0.into(),
                            }),
                            constr,
                        ),
                    ),
                    Term::Constant(UplcConstant::Integer(record_index.into())),
                );

                term = convert_data_to_type(term, &tipo);

                arg_stack.push(term);
            }
            Air::FieldsExpose {
                indices,
                check_last_item,
                ..
            } => {
                self.needs_field_access = true;
                let mut id_list = vec![];
                let value = arg_stack.pop().unwrap();
                let mut term = arg_stack.pop().unwrap();
                let list_id = self.id_gen.next();

                for _ in 0..indices.len() {
                    id_list.push(self.id_gen.next());
                }

                let current_index = 0;
                let (first_name, indices) = indices.split_first().unwrap();

                let head_list = convert_data_to_type(
                    apply_wrap(
                        Term::Builtin(DefaultFunction::HeadList).force_wrap(),
                        Term::Var(Name {
                            text: format!("__constr_fields_{}", list_id),
                            unique: 0.into(),
                        }),
                    ),
                    &first_name.2,
                );

                let names = indices.iter().cloned().map(|item| item.1).collect_vec();
                let inner_types = indices.iter().cloned().map(|item| item.2).collect_vec();

                let tail_list = if !indices.is_empty() {
                    apply_wrap(
                        list_access_to_uplc(
                            &names,
                            &id_list,
                            false,
                            current_index,
                            term,
                            inner_types,
                            check_last_item,
                        ),
                        apply_wrap(
                            Term::Builtin(DefaultFunction::TailList).force_wrap(),
                            Term::Var(Name {
                                text: format!("__constr_fields_{}", list_id),
                                unique: 0.into(),
                            }),
                        ),
                    )
                } else {
                    term
                };

                term = apply_wrap(
                    Term::Lambda {
                        parameter_name: Name {
                            text: format!("__constr_fields_{}", list_id),
                            unique: 0.into(),
                        },
                        body: apply_wrap(
                            Term::Lambda {
                                parameter_name: Name {
                                    text: first_name.1.clone(),
                                    unique: 0.into(),
                                },
                                body: tail_list.into(),
                            },
                            head_list,
                        )
                        .into(),
                    },
                    apply_wrap(
                        Term::Var(Name {
                            text: CONSTR_FIELDS_EXPOSER.to_string(),
                            unique: 0.into(),
                        }),
                        value,
                    ),
                );

                arg_stack.push(term);
            }
            Air::Tuple { tipo, count, .. } => {
                let mut args = vec![];

                for _ in 0..count {
                    let arg = arg_stack.pop().unwrap();
                    args.push(arg);
                }
                let mut constants = vec![];
                for arg in &args {
                    if let Term::Constant(c) = arg {
                        constants.push(c.clone())
                    }
                }

                let tuple_sub_types = tipo.get_inner_types();

                if constants.len() == args.len() {
                    let data_constants = convert_constants_to_data(constants);

                    if count == 2 {
                        let term = Term::Constant(UplcConstant::ProtoPair(
                            UplcType::Data,
                            UplcType::Data,
                            data_constants[0].clone().into(),
                            data_constants[1].clone().into(),
                        ));
                        arg_stack.push(term);
                    } else {
                        let term =
                            Term::Constant(UplcConstant::ProtoList(UplcType::Data, data_constants));
                        arg_stack.push(term);
                    }
                } else if count == 2 {
                    let term = apply_wrap(
                        apply_wrap(
                            DefaultFunction::MkPairData.into(),
                            convert_type_to_data(args[0].clone(), &tuple_sub_types[0]),
                        ),
                        convert_type_to_data(args[1].clone(), &tuple_sub_types[1]),
                    );
                    arg_stack.push(term);
                } else {
                    let mut term = Term::Constant(UplcConstant::ProtoList(UplcType::Data, vec![]));
                    for (arg, tipo) in args.into_iter().zip(tuple_sub_types.into_iter()).rev() {
                        term = apply_wrap(
                            apply_wrap(
                                Term::Builtin(DefaultFunction::MkCons).force_wrap(),
                                convert_type_to_data(arg, &tipo),
                            ),
                            term,
                        );
                    }
                    arg_stack.push(term);
                }
            }
            Air::Todo { label, .. } => {
                let term = apply_wrap(
                    apply_wrap(
                        Term::Builtin(DefaultFunction::Trace).force_wrap(),
                        Term::Constant(UplcConstant::String(
                            label.unwrap_or_else(|| "aiken::todo".to_string()),
                        )),
                    ),
                    Term::Delay(Term::Error.into()),
                )
                .force_wrap();

                arg_stack.push(term);
            }
            Air::RecordUpdate {
                highest_index,
                indices,
                ..
            } => {
                let tail_name_prefix = "__tail_index".to_string();

                let record = arg_stack.pop().unwrap();

                let mut args = IndexMap::new();
                let mut unchanged_field_indices = vec![];
                let mut prev_index = 0;
                for (index, tipo) in indices
                    .iter()
                    .sorted_by(|(index1, _), (index2, _)| index1.cmp(index2))
                    .rev()
                {
                    let arg = arg_stack.pop().unwrap();
                    args.insert(*index, (tipo.clone(), arg));

                    for field_index in prev_index..*index {
                        unchanged_field_indices.push(field_index);
                    }
                    prev_index = *index;
                }

                unchanged_field_indices.reverse();

                let mut term = apply_wrap(
                    Term::Builtin(DefaultFunction::TailList).force_wrap(),
                    Term::Var(Name {
                        text: format!("{tail_name_prefix}_{highest_index}"),
                        unique: 0.into(),
                    }),
                );

                for current_index in (0..(highest_index + 1)).rev() {
                    let tail_name = format!("{tail_name_prefix}_{current_index}");

                    if let Some((tipo, arg)) = args.get(&current_index) {
                        term = apply_wrap(
                            apply_wrap(
                                Term::Builtin(DefaultFunction::MkCons).force_wrap(),
                                convert_type_to_data(arg.clone(), tipo),
                            ),
                            term,
                        );
                    } else {
                        term = apply_wrap(
                            apply_wrap(
                                Term::Builtin(DefaultFunction::MkCons).force_wrap(),
                                apply_wrap(
                                    Term::Builtin(DefaultFunction::HeadList).force_wrap(),
                                    Term::Var(Name {
                                        text: tail_name,
                                        unique: 0.into(),
                                    }),
                                ),
                            ),
                            term,
                        )
                    }
                }

                term = apply_wrap(
                    apply_wrap(
                        Term::Builtin(DefaultFunction::ConstrData),
                        Term::Constant(UplcConstant::Integer(0)),
                    ),
                    term,
                );

                if !unchanged_field_indices.is_empty() {
                    prev_index = highest_index;
                    for index in unchanged_field_indices.into_iter() {
                        let tail_name = format!("{tail_name_prefix}_{}", prev_index);
                        let prev_tail_name = format!("{tail_name_prefix}_{index}");

                        let mut tail_list = Term::Var(Name {
                            text: prev_tail_name,
                            unique: 0.into(),
                        });

                        if index < prev_index {
                            for _ in index..prev_index {
                                tail_list = apply_wrap(
                                    Term::Builtin(DefaultFunction::TailList).force_wrap(),
                                    tail_list,
                                );
                            }

                            term = apply_wrap(
                                Term::Lambda {
                                    parameter_name: Name {
                                        text: tail_name,
                                        unique: 0.into(),
                                    },
                                    body: term.into(),
                                },
                                tail_list,
                            );
                        }
                        prev_index = index;
                    }
                }
                let tail_name = format!("{tail_name_prefix}_{prev_index}");
                let prev_tail_name = format!("{tail_name_prefix}_0");

                let mut tail_list = Term::Var(Name {
                    text: prev_tail_name.clone(),
                    unique: 0.into(),
                });

                for _ in 0..prev_index {
                    tail_list = apply_wrap(
                        Term::Builtin(DefaultFunction::TailList).force_wrap(),
                        tail_list,
                    );
                }
                if prev_index != 0 {
                    term = apply_wrap(
                        Term::Lambda {
                            parameter_name: Name {
                                text: tail_name,
                                unique: 0.into(),
                            },
                            body: term.into(),
                        },
                        tail_list,
                    );
                }

                self.needs_field_access = true;
                term = apply_wrap(
                    Term::Lambda {
                        parameter_name: Name {
                            text: prev_tail_name,
                            unique: 0.into(),
                        },
                        body: term.into(),
                    },
                    apply_wrap(
                        Term::Var(Name {
                            text: CONSTR_FIELDS_EXPOSER.to_string(),
                            unique: 0.into(),
                        }),
                        record,
                    ),
                );
                arg_stack.push(term);
            }
            Air::UnOp { op, .. } => {
                let value = arg_stack.pop().unwrap();

                let term = match op {
                    UnOp::Not => if_else(
                        value,
                        Term::Constant(UplcConstant::Bool(false)),
                        Term::Constant(UplcConstant::Bool(true)),
                    ),
                    UnOp::Negate => apply_wrap(
                        apply_wrap(
                            DefaultFunction::SubtractInteger.into(),
                            Term::Constant(UplcConstant::Integer(0)),
                        ),
                        value,
                    ),
                };

                arg_stack.push(term);
            }
            Air::TupleIndex {
                tipo, tuple_index, ..
            } => {
                let mut term = arg_stack.pop().unwrap();

                if matches!(tipo.get_uplc_type(), UplcType::Pair(_, _)) {
                    if tuple_index == 0 {
                        term = convert_data_to_type(
                            apply_wrap(
                                Term::Builtin(DefaultFunction::FstPair)
                                    .force_wrap()
                                    .force_wrap(),
                                term,
                            ),
                            &tipo.get_inner_types()[0],
                        );
                    } else {
                        term = convert_data_to_type(
                            apply_wrap(
                                Term::Builtin(DefaultFunction::SndPair)
                                    .force_wrap()
                                    .force_wrap(),
                                term,
                            ),
                            &tipo.get_inner_types()[1],
                        );
                    }
                } else {
                    self.needs_field_access = true;
                    term = apply_wrap(
                        apply_wrap(
                            Term::Var(Name {
                                text: CONSTR_GET_FIELD.to_string(),
                                unique: 0.into(),
                            }),
                            term,
                        ),
                        Term::Constant(UplcConstant::Integer(tuple_index as i128)),
                    );
                }

                arg_stack.push(term);
            }
            Air::TupleAccessor {
                tipo,
                names,
                check_last_item,
                ..
            } => {
                let inner_types = tipo.get_inner_types();
                let value = arg_stack.pop().unwrap();
                let mut term = arg_stack.pop().unwrap();
                let list_id = self.id_gen.next();

                if names.len() == 2 {
                    term = apply_wrap(
                        Term::Lambda {
                            parameter_name: Name {
                                text: format!("__tuple_{}", list_id),
                                unique: 0.into(),
                            },
                            body: apply_wrap(
                                Term::Lambda {
                                    parameter_name: Name {
                                        text: names[0].clone(),
                                        unique: 0.into(),
                                    },
                                    body: apply_wrap(
                                        Term::Lambda {
                                            parameter_name: Name {
                                                text: names[1].clone(),
                                                unique: 0.into(),
                                            },
                                            body: term.into(),
                                        },
                                        convert_data_to_type(
                                            apply_wrap(
                                                Term::Builtin(DefaultFunction::SndPair)
                                                    .force_wrap()
                                                    .force_wrap(),
                                                Term::Var(Name {
                                                    text: format!("__tuple_{}", list_id),
                                                    unique: 0.into(),
                                                }),
                                            ),
                                            &inner_types[1],
                                        ),
                                    )
                                    .into(),
                                },
                                convert_data_to_type(
                                    apply_wrap(
                                        Term::Builtin(DefaultFunction::FstPair)
                                            .force_wrap()
                                            .force_wrap(),
                                        Term::Var(Name {
                                            text: format!("__tuple_{}", list_id),
                                            unique: 0.into(),
                                        }),
                                    ),
                                    &inner_types[0],
                                ),
                            )
                            .into(),
                        },
                        value,
                    );
                } else {
                    let mut id_list = vec![];

                    for _ in 0..names.len() {
                        id_list.push(self.id_gen.next());
                    }

                    let current_index = 0;
                    let (first_name, names) = names.split_first().unwrap();

                    let head_list = convert_data_to_type(
                        apply_wrap(
                            Term::Builtin(DefaultFunction::HeadList).force_wrap(),
                            Term::Var(Name {
                                text: format!("__tuple_{}", list_id),
                                unique: 0.into(),
                            }),
                        ),
                        &tipo.get_inner_types()[0],
                    );

                    term = apply_wrap(
                        Term::Lambda {
                            parameter_name: Name {
                                text: format!("__tuple_{}", list_id),
                                unique: 0.into(),
                            },
                            body: apply_wrap(
                                Term::Lambda {
                                    parameter_name: Name {
                                        text: first_name.clone(),
                                        unique: 0.into(),
                                    },
                                    body: apply_wrap(
                                        list_access_to_uplc(
                                            names,
                                            &id_list,
                                            false,
                                            current_index,
                                            term,
                                            tipo.get_inner_types(),
                                            check_last_item,
                                        ),
                                        apply_wrap(
                                            Term::Builtin(DefaultFunction::TailList).force_wrap(),
                                            Term::Var(Name {
                                                text: format!("__tuple_{}", list_id),
                                                unique: 0.into(),
                                            }),
                                        ),
                                    )
                                    .into(),
                                },
                                head_list,
                            )
                            .into(),
                        },
                        value,
                    );
                }

                arg_stack.push(term);
            }
            Air::Trace { text, .. } => {
                let term = arg_stack.pop().unwrap();

                let term = apply_wrap(
                    apply_wrap(
                        Term::Builtin(DefaultFunction::Trace).force_wrap(),
                        Term::Constant(UplcConstant::String(
                            text.unwrap_or_else(|| "aiken::trace".to_string()),
                        )),
                    ),
                    term,
                );

                arg_stack.push(term);
            }
            Air::ErrorTerm { label, .. } => {
                if let Some(label) = label {
                    let term = apply_wrap(
                        apply_wrap(
                            Term::Builtin(DefaultFunction::Trace).force_wrap(),
                            Term::Constant(UplcConstant::String(label)),
                        ),
                        Term::Delay(Term::Error.into()),
                    )
                    .force_wrap();

                    arg_stack.push(term);
                } else {
                    arg_stack.push(Term::Error)
                }
            }
            Air::TupleClause {
                tipo,
                indices,
                subject_name,
                complex_clause,
                ..
            } => {
                let mut term = arg_stack.pop().unwrap();

                let tuple_types = tipo.get_inner_types();

                if complex_clause {
                    let next_clause = arg_stack.pop().unwrap();

                    term = apply_wrap(
                        Term::Lambda {
                            parameter_name: Name {
                                text: "__other_clauses_delayed".to_string(),
                                unique: 0.into(),
                            },
                            body: term.into(),
                        },
                        Term::Delay(next_clause.into()),
                    )
                }

                if tuple_types.len() == 2 {
                    for (index, name) in indices.iter() {
                        if *index == 0 {
                            term = apply_wrap(
                                Term::Lambda {
                                    parameter_name: Name {
                                        text: name.clone(),
                                        unique: 0.into(),
                                    },
                                    body: term.into(),
                                },
                                convert_data_to_type(
                                    apply_wrap(
                                        Term::Builtin(DefaultFunction::FstPair)
                                            .force_wrap()
                                            .force_wrap(),
                                        Term::Var(Name {
                                            text: subject_name.clone(),
                                            unique: 0.into(),
                                        }),
                                    ),
                                    &tuple_types[*index].clone(),
                                ),
                            );
                        } else {
                            term = apply_wrap(
                                Term::Lambda {
                                    parameter_name: Name {
                                        text: name.clone(),
                                        unique: 0.into(),
                                    },
                                    body: term.into(),
                                },
                                convert_data_to_type(
                                    apply_wrap(
                                        Term::Builtin(DefaultFunction::SndPair)
                                            .force_wrap()
                                            .force_wrap(),
                                        Term::Var(Name {
                                            text: subject_name.clone(),
                                            unique: 0.into(),
                                        }),
                                    ),
                                    &tuple_types[*index].clone(),
                                ),
                            );
                        }
                    }
                } else {
                    for (index, name) in indices.iter() {
                        term = apply_wrap(
                            Term::Lambda {
                                parameter_name: Name {
                                    text: name.clone(),
                                    unique: 0.into(),
                                },
                                body: term.into(),
                            },
                            convert_data_to_type(
                                apply_wrap(
                                    Term::Builtin(DefaultFunction::HeadList).force_wrap(),
                                    repeat_tail_list(
                                        Term::Var(Name {
                                            text: subject_name.clone(),
                                            unique: 0.into(),
                                        }),
                                        *index,
                                    ),
                                ),
                                &tuple_types[*index].clone(),
                            ),
                        );
                    }
                }
                arg_stack.push(term);
            }
        }
    }
}<|MERGE_RESOLUTION|>--- conflicted
+++ resolved
@@ -25,17 +25,10 @@
     builder::{
         check_replaceable_opaque_type, check_when_pattern_needs, constants_ir,
         convert_constants_to_data, convert_data_to_type, convert_type_to_data, get_common_ancestor,
-<<<<<<< HEAD
-        get_generics_and_type, handle_clause_guard, handle_func_deps_ir, handle_recursion_ir,
+        get_generics_and_type, handle_clause_guard, handle_func_dependencies_ir, handle_recursion_ir,
         list_access_to_uplc, lookup_data_type_by_tipo, monomorphize, rearrange_clauses,
-        replace_opaque_type, wrap_validator_args, ClauseProperties, DataTypeKey, FuncComponents,
+        replace_opaque_type, wrap_validator_args, AssignmentProperties, ClauseProperties, DataTypeKey, FuncComponents,
         FunctionAccessKey,
-=======
-        get_generics_and_type, handle_func_dependencies_ir, handle_recursion_ir,
-        list_access_to_uplc, lookup_data_type_by_tipo, monomorphize, rearrange_clauses,
-        replace_opaque_type, wrap_validator_args, AssignmentProperties, ClauseProperties,
-        DataTypeKey, FuncComponents, FunctionAccessKey,
->>>>>>> f7421032
     },
     builtins::bool,
     expr::TypedExpr,
